
import numpy
from theano import tensor as T
import theano
from NetworkHiddenLayer import HiddenLayer
from NetworkBaseLayer import Container, Layer
from ActivationFunctions import strtoact
from math import sqrt
from OpLSTM import LSTMOpInstance
from FastLSTM import LSTMOp2Instance

class RecurrentLayer(HiddenLayer):
  recurrent = True
  layer_class = "recurrent"

  def __init__(self, reverse=False, truncation=-1, compile=True, projection=0, sampling=1, **kwargs):
    kwargs.setdefault("activation", "tanh")
    super(RecurrentLayer, self).__init__(**kwargs)
    self.set_attr('reverse', reverse)
    self.set_attr('truncation', truncation)
    self.set_attr('sampling', sampling)
    self.set_attr('projection', projection)
    n_in = sum([s.attrs['n_out'] for s in self.sources])
    n_out = self.attrs['n_out']
    self.act = self.create_bias(n_out)
    if projection:
      n_re_in = projection
    else:
      n_re_in = n_out
    self.W_re = self.add_param(self.create_random_normal_weights(n=n_re_in, m=n_out, scale=n_in,
                                                                 name="W_re_%s" % self.name))
    if projection:
      self.W_proj = self.add_param(self.create_forward_weights(n_out, projection, name='W_proj_%s' % self.name))
    else:
      self.W_proj = None
    #for s, W in zip(self.sources, self.W_in):
    #  W.set_value(self.create_random_normal_weights(n=s.attrs['n_out'], m=n_out, scale=n_in,
    #                                                name=W.name).get_value())
    self.o = theano.shared(value = numpy.ones((n_out,), dtype='int8'), borrow=True)
    if compile: self.compile()

  def compile(self):
    def step(x_t, i_t, h_p):
      h_pp = T.dot(h_p, self.W_re) if self.W_proj else h_p
      i = T.outer(i_t, self.o)
      z = T.dot(h_pp, self.W_re) + self.b
      for i in range(len(self.sources)):
        z += T.dot(self.mass * self.masks[i] * x_t[i], self.W_in[i])
      #z = (T.dot(x_t, self.mass * self.mask * self.W_in) + self.b) * T.nnet.sigmoid(T.dot(h_p, self.W_re))
      h_t = (z if self.activation is None else self.activation(z))
      return h_t * i
    self.output, _ = theano.scan(step,
                                 name="scan_%s" % self.name,
                                 go_backwards=self.attrs['reverse'],
                                 truncate_gradient=self.attrs['truncation'],
                                 sequences = [T.stack(self.sources), self.index],
                                 outputs_info = [T.alloc(self.act, self.sources[0].output.shape[1], self.attrs['n_out'])])
    self.output = self.output[::-(2 * self.attrs['reverse'] - 1)]

  def create_recurrent_weights(self, n, m):
    nin = n + m + m + m
    return self.create_random_normal_weights(n, m, nin), self.create_random_normal_weights(m, m, nin)


class Unit(Container):
  def __init__(self, n_units, depth, n_in, n_out, n_re, n_act):
    # number of cells, depth, cell fan in, cell fan out, recurrent fan in, number of outputs
    self.n_units, self.depth, self.n_in, self.n_out, self.n_re, self.n_act = n_units, depth, n_in, n_out, n_re, n_act
    self.slice = T.constant(self.n_units, dtype='int32')
    self.params = {}

  def scan(self, step, x, z, non_sequences, i, outputs_info, W_re, W_in, b, go_backwards = False, truncate_gradient = -1):
    try:
      xc = z if not x else T.concatenate([s.output for s in x], axis = -1)
    except Exception:
      xc = z if not x else T.concatenate(x, axis = -1)

    outputs, _ = theano.scan(step,
                             #strict = True,
                             truncate_gradient = truncate_gradient,
                             go_backwards = go_backwards,
                             sequences = [xc,z,i],
                             non_sequences = non_sequences,
                             outputs_info = outputs_info)
    return outputs


class VANILLA(Unit):
  def __init__(self, n_units, depth):
    super(VANILLA, self).__init__(n_units, depth, n_units, n_units, n_units, 1)

  def step(self, x_t, z_t, z_p, h_p):
    return [ T.tanh(z_t + z_p) ]


class LSTME(Unit):
  def __init__(self, n_units, depth):
    super(LSTME, self).__init__(n_units, depth, n_units * 4, n_units, n_units * 4, 2)

  def step(self, x_t, z_t, z_p, h_p, s_p):
    CI, GI, GF, GO, CO = [T.tanh, T.nnet.sigmoid, T.nnet.sigmoid, T.nnet.sigmoid, T.tanh]
    z = z_t + z_p
    u_t = GI(z[:,0 * self.slice:1 * self.slice])
    r_t = GF(z[:,1 * self.slice:2 * self.slice])
    b_t = GO(z[:,2 * self.slice:3 * self.slice])
    a_t = CI(z[:,3 * self.slice:])
    s_t = a_t * u_t + s_p * r_t
    h_t = CO(s_t) * b_t
    #return [ h_t, theano.gradient.grad_clip(s_t, -50, 50) ]
    return [ h_t, s_t ]


class LSTM(Unit):
  def __init__(self, n_units, depth):
    super(LSTM, self).__init__(n_units, depth, n_units * 4, n_units, n_units * 4, 2)

  def scan(self, step, x, z, non_sequences, i, outputs_info, W_re, W_in, b, go_backwards = False, truncate_gradient = -1):
    try:
      XS = [S.output[::-(2 * go_backwards - 1)] for S in x]
    except Exception:
      XS = [S[::-(2 * go_backwards - 1)] for S in x]
    result = LSTMOp2Instance(*([W_re, outputs_info[1], b, i[::-(2 * go_backwards - 1)]] + XS + W_in))
    return [ result[0], result[2].dimshuffle('x',0,1) ]


class LSTMP(Unit):
  def __init__(self, n_units, depth):
    super(LSTMP, self).__init__(n_units, depth, n_units * 4, n_units, n_units * 4, 2)

  def scan(self, step, x, z, non_sequences, i, outputs_info, W_re, W_in, b, go_backwards = False, truncate_gradient = -1):
    result = LSTMOpInstance(z[::-(2 * go_backwards - 1)], W_re, outputs_info[1], i[::-(2 * go_backwards - 1)])
    return [ result[0], result[2].dimshuffle('x',0,1) ]


class GRU(Unit):
  def __init__(self, n_units, depth):
    super(GRU, self).__init__(n_units, depth, n_units * 3, n_units, n_units * 2, 1)
    l = sqrt(6.) / sqrt(n_units * 3)
    rng = numpy.random.RandomState(1234)
    if depth > 1: values = numpy.asarray(rng.uniform(low=-l, high=l, size=(n_units, depth, n_units)), dtype=theano.config.floatX)
    else: values = numpy.asarray(rng.uniform(low=-l, high=l, size=(n_units, n_units)), dtype=theano.config.floatX)
    self.W_reset = theano.shared(value=values, borrow=True, name = "W_reset")
    self.params['W_reset'] = self.W_reset

  def step(self, x_t, z_t, z_p, h_p):
    CI, GR, GU = [T.tanh, T.nnet.sigmoid, T.nnet.sigmoid]
    u_t = GU(z_t[:,:self.slice] + z_p[:,:self.slice])
    r_t = GR(z_t[:,self.slice:2*self.slice] + z_p[:,self.slice:2*self.slice])
    h_c = CI(z_t[:,2*self.slice:] + self.dot(r_t * h_p, self.W_reset))
    return u_t * h_p + (1 - u_t) * h_c


class SRU(Unit):
  def __init__(self, n_units, depth):
    super(SRU, self).__init__(n_units, depth, n_units * 3, n_units, n_units * 3, 1)

  def step(self, x_t, z_t, z_p, h_p):
    CI, GR, GU = [T.tanh, T.nnet.sigmoid, T.nnet.sigmoid]
    u_t = GU(z_t[:,:self.slice] + z_p[:,:self.slice])
    r_t = GR(z_t[:,self.slice:2*self.slice] + z_p[:,self.slice:2*self.slice])
    h_c = CI(z_t[:,2*self.slice:3*self.slice] + r_t * z_p[:,2*self.slice:3*self.slice])
    return  u_t * h_p + (1 - u_t) * h_c


class RecurrentUnitLayer(Layer):
  recurrent = True
  layer_class = "rec"

  def __init__(self,
               n_out, # number of cells
               direction = 1, # forward (1), backward (-1) or bidirectional (0)
               truncation = -1, # truncate the gradient after this amount of time steps
               sampling = 1, # scan every nth frame only
               encoder = None, # list of encoder layers
               psize = 0, # size of projection
               pact = 'relu', # activation of projection
               pdepth = 1, # depth of projection
               unit = 'lstm', # cell type
               n_dec = 0, # number of time steps to decode
               attention = False, # soft attention
               attention_step = 0, # soft attention step (-1 for weighted index)
               attention_beam = 0, # soft attention context window
               base = None,
               lm = False, # language model
               droplm = 0.0, # language model drop during training
               dropconnect = 0.0, # recurrency dropout
               depth = 1,
               **kwargs):
    # if on cpu, we need to fall back to the theano version of the LSTM Op
    unit_given = unit
    if str(theano.config.device).startswith('cpu') and (unit == 'lstm' or unit == 'lstmp'):
      #print "%s: falling back to theano cell implementation" % kwargs['name']
      unit = "lstme"
    unit = eval(unit.upper())(n_out, depth)
    kwargs.setdefault("n_out", unit.n_out)
    kwargs.setdefault("depth", depth)
    kwargs.pop("activation", None)
    super(RecurrentUnitLayer, self).__init__(**kwargs)
    self.set_attr('from', ",".join([s.name for s in self.sources]))
    self.set_attr('n_out', n_out)
    self.set_attr('unit', unit_given.encode("utf8"))
    self.set_attr('psize', psize)
    self.set_attr('pact', pact)
    self.set_attr('pdepth', pdepth)
    self.set_attr('truncation', truncation)
    self.set_attr('sampling', sampling)
    self.set_attr('direction', direction)
    self.set_attr('attention', attention)
    self.set_attr('lm', lm)
    self.set_attr('droplm', droplm)
    self.set_attr('dropconnect', dropconnect)
    self.set_attr('attention_step', attention_step)
    self.set_attr('attention_beam', attention_beam)
    if encoder:
      self.set_attr('encoder', ",".join([e.name for e in encoder]))
    if base:
      self.set_attr('base', ",".join([b.name for b in base]))
    else:
      base = encoder
    pact = strtoact(pact)
    if n_dec:
      self.set_attr('n_dec', n_dec)
    if direction == 0:
      self.depth *= 2
    # initialize recurrent weights
    W_re = None
    if unit.n_re > 0:
      n_re = unit.n_out
      if self.attrs['consensus'] == 'flat':
        n_re *= self.depth
      self.Wp = []
      if psize:
        self.Wp = [ self.add_param(self.create_random_uniform_weights(n_re, psize, n_re + psize, name = "Wp_0_%s"%self.name, depth=1), name = "Wp_0_%s"%self.name) ]
        for i in xrange(1, pdepth):
          self.Wp.append(self.add_param(self.create_random_uniform_weights(psize, psize, psize + psize, name = "Wp_%d_%s"%(i, self.name), depth=1), name = "Wp_%d_%s"%(i, self.name)))
        W_re = self.create_random_uniform_weights(psize, unit.n_re, psize + unit.n_re, name="W_re_%s" % self.name)
      else:
        W_re = self.create_random_uniform_weights(n_re, unit.n_re, n_re + unit.n_re + unit.n_in, name="W_re_%s" % self.name)
      self.add_param(W_re, W_re.name)
    # initialize forward weights
    if self.depth > 1:
      value = numpy.zeros((self.depth, unit.n_in), dtype = theano.config.floatX)
    else:
      value = numpy.zeros((unit.n_in, ), dtype = theano.config.floatX)
      value[unit.n_units:2*unit.n_units] = -5
    self.b = theano.shared(value=value, borrow=True, name="b_%s"%self.name) #self.create_bias()
    self.params["b_%s"%self.name] = self.b
    self.W_in = []
    for s in self.sources:
      W = self.create_random_uniform_weights(s.attrs['n_out'], unit.n_in,
                                             s.attrs['n_out'] + unit.n_in + unit.n_re,
                                             name="W_in_%s_%s" % (s.name, self.name), depth = 1)
      self.W_in.append(W)
      self.params["W_in_%s_%s" % (s.name, self.name)] = W
    # make input
    z = self.b if self.W_in else 0
    for x_t, m, W in zip(self.sources, self.masks, self.W_in):
      if x_t.attrs['sparse']:
        z += W[T.cast(x_t.output[:,:,0], 'int32')]
      elif m is None:
        z += T.dot(x_t.output, W)
        #z, _ = theano.foldl(lambda x, z: z + T.dot(x,W), sequences = [x_t.output], outputs_info = [z])
      else:
        z += self.dot(self.mass * m * x_t.output, W)
    if self.depth > 1:
      assert False
      z = z.dimshuffle(0,1,'x',2).repeat(self.depth, axis=2)
    num_batches = self.index.shape[1]
    if direction == 0:
      assert False # this is broken
      z = T.set_subtensor(z[:,:,depth:,:], z[::-1,:,:depth,:])

    non_sequences = []
    if self.attrs['attention']:
      assert encoder, "attention networks are only defined for decoder networks"
      n_in = 0 #numpy.sum([s.attrs['n_out'] for s in self.sources])
      src = []
      src_names = []
      for e in base:
        src_base = [ s for s in e.sources if s.name not in src_names ]
        src_names += [ s.name for s in e.sources ]
        src += [s.output for s in src_base]
        n_in += sum([s.attrs['n_out'] for s in src_base])
      self.xc = T.concatenate(src, axis=-1)
      l = sqrt(6.) / sqrt(self.attrs['n_out'] + n_in)

      values = numpy.asarray(self.rng.uniform(low=-l, high=l, size=(n_in, 1)), dtype=theano.config.floatX)
      self.W_att_xc = theano.shared(value=values, borrow=True, name = "W_att_xc")
      self.add_param(self.W_att_xc, name = "W_att_xc")
      values = numpy.asarray(self.rng.uniform(low=-l, high=l, size=(self.attrs['n_out'], 1)), dtype=theano.config.floatX)
      self.W_att_re = theano.shared(value=values, borrow=True, name = "W_att_re")
      self.add_param(self.W_att_re, name = "W_att_re")
      self.zc = T.dot(self.xc, self.W_att_xc).reshape((self.xc.shape[0], self.xc.shape[1]))
      values = numpy.asarray(self.rng.uniform(low=-l, high=l, size=(n_in, self.attrs['n_out'] * 4)), dtype=theano.config.floatX)
      self.W_att_in = theano.shared(value=values, borrow=True, name = "W_att_in")
      self.add_param(self.W_att_in, name = "W_att_in")

      non_sequences += [self.xc, self.zc]
      if attention_step > 0:
        if attention_beam == 0:
          attention_beam = attention_step
      elif attention_step == -1:
        assert attention_beam > 0
      else:
        assert attention_beam == 0

    if self.attrs['lm']:
      if not 'target' in self.attrs:
        self.attrs['target'] = 'classes'
      l = sqrt(6.) / sqrt(unit.n_out + self.y_in[self.attrs['target']].n_out)
      values = numpy.asarray(self.rng.uniform(low=-l, high=l, size=(unit.n_out, self.y_in[self.attrs['target']].n_out)), dtype=theano.config.floatX)
      self.W_lm_in = theano.shared(value=values, borrow=True, name = "W_lm_in")
      self.add_param(self.W_lm_in, name = "W_lm_in")
      l = sqrt(6.) / sqrt(unit.n_in + self.y_in[self.attrs['target']].n_out)
      values = numpy.asarray(self.rng.uniform(low=-l, high=l, size=(self.y_in[self.attrs['target']].n_out, unit.n_in)), dtype=theano.config.floatX)
      self.W_lm_out = theano.shared(value=values, borrow=True, name = "W_lm_out")
      self.add_param(self.W_lm_out, name = "W_lm_out")
      if self.attrs['droplm'] > 0.0 and self.train_flag: 
        srng = theano.tensor.shared_randomstreams.RandomStreams(self.rng.randint(1234))
        lmmask = T.cast(srng.binomial(n=1, p=1.0 - self.attrs['droplm'], size=self.index.shape), theano.config.floatX).dimshuffle(0,1,'x').repeat(unit.n_in,axis=2)
      else:
        lmmask = 1
      #lmflag = T.any(int(self.train_flag) * self.y_in[self.attrs['target']].reshape(self.index.shape), axis=0) # B

    if self.attrs['dropconnect'] > 0.0:
      srng = theano.tensor.shared_randomstreams.RandomStreams(self.rng.randint(1234))
<<<<<<< HEAD
      connectmask = T.cast(srng.binomial(n=1, p=1.0 - self.attrs['dropconnect'], size=(self.index.shape[1], unit.n_out)), theano.config.floatX)
=======
      connectmask = T.cast(srng.binomial(n=1, p=1.0 - self.attrs['dropconnect'], size=(unit.n_out,)), theano.config.floatX)
>>>>>>> a37fb787
      connectmass = T.constant(1.0 / (1.0 - self.attrs['dropconnect']), dtype='float32')
      non_sequences += [connectmask, connectmass]

    self.out_dec = self.index.shape[0]
    #if encoder and 'n_dec' in encoder[0].attrs:
    #  self.out_dec = encoder[0].out_dec
    # scan over sequence
    for s in xrange(self.attrs['sampling']):
      index = self.index[s::self.attrs['sampling']]
      sequences = z
      sources = self.sources
      if encoder:
        n_dec = self.out_dec
        if 'n_dec' in self.attrs:
          n_dec = self.attrs['n_dec']
          index = T.alloc(numpy.cast[numpy.int8](1), n_dec, encoder[0].index.shape[1])
        #outputs_info = [ T.alloc(numpy.cast[theano.config.floatX](0), num_batches, unit.n_out) for i in xrange(unit.n_act) ]
        #offset = 0
        #for i in xrange(len(encoder)):
        #  for j in xrange(unit.n_act):
        #    outputs_info[j] = T.set_subtensor(outputs_info[j][:,offset:offset+encoder[i].attrs['n_out']], encoder[i].act[j][-1])
        #  offset += encoder[i].attrs['n_out']
        outputs_info = [ T.concatenate([e.act[i][-1] for e in encoder], axis=1) for i in xrange(unit.n_act) ]
        if len(self.W_in) == 0:
          if self.depth == 1:
            if self.attrs['attention'] and attention_step != 0:
              #outputs_info.append(T.alloc(numpy.cast[theano.config.floatX](0), attention_beam, self.index.shape[1], 1))
              outputs_info.append(T.alloc(numpy.cast['int32'](0), index.shape[1])) # B
            if self.attrs['lm']:
              y = self.y_in[self.attrs['target']] #.reshape(self.index.shape)
              n_cls = self.y_in[self.attrs['target']].n_out
              y_t = self.W_lm_out[y].reshape((index.shape[0],index.shape[1],unit.n_in))[:-1] # (T-1)BD
              sequences = T.concatenate([self.W_lm_out[0].dimshuffle('x','x',0).repeat(self.index.shape[1],axis=1), y_t], axis=0) * lmmask
              outputs_info.append(T.eye(n_cls, 1).flatten().dimshuffle('x',0).repeat(index.shape[1],0))
            else:
              sequences = T.alloc(numpy.cast[theano.config.floatX](0), n_dec, num_batches, unit.n_in) + self.b
          else:
            sequences = T.alloc(numpy.cast[theano.config.floatX](0), n_dec, num_batches, self.depth, unit.n_in) + self.b
      else:
        if self.depth == 1:
          outputs_info = [ T.alloc(numpy.cast[theano.config.floatX](0), num_batches, unit.n_out) for i in xrange(unit.n_act) ]
        else:
          assert False
          outputs_info = [ T.alloc(numpy.cast[theano.config.floatX](0), num_batches, self.depth, unit.n_out) for i in xrange(unit.n_act) ]

      def step(x_t, z_t, i_t, *args):
        mask,mass = 1,1
        if self.attrs['dropconnect'] > 0.0:
          mask = args[-2]
          mass = args[-1]
          args = args[:-2]
        if self.attrs['attention']:
          xc = args[-2]
          zc = args[-1]
          args = args[:-2]
          if attention_step:
            focus = args[-1]
            args = args[:-1]
        if self.attrs['lm']:
          c_p = args[-1]
          args = args[:-1]
        h_p = args[0]
        if self.depth == 1:
          i = T.outer(i_t, T.alloc(numpy.cast['float32'](1), self.attrs['n_out']))
        else:
          assert False
          h_p = self.make_consensus(h_p, axis = 1)
          i = T.outer(i_t, T.alloc(numpy.cast['float32'](1), self.attrs['n_out'])).dimshuffle(0, 'x', 1).repeat(self.depth, axis=1)
        for W in self.Wp:
          h_p = pact(T.dot(h_p, W))
        result = []
        if self.attrs['lm']:
          h_e = T.exp(T.dot(h_p, self.W_lm_in))
          c_t = h_e / T.sum(h_e, axis=1, keepdims=True)
          result.append(c_t)
          #z_t += T.dot(c_p, self.W_lm_out) * T.all(T.eq(z_t,0),axis=1,keepdims=True)
          z_t += self.W_lm_out[T.argmax(c_p,axis=1)] * T.all(T.eq(z_t,0),axis=1,keepdims=True)
        if not self.W_in:
          z_t += self.b
        z_p = T.dot(h_p * mass * mask, W_re)
        if self.depth > 1:
          assert False # this is broken
          sargs = [arg.dimshuffle(0,1,2) for arg in args]
          act = [ act.dimshuffle(0,2,1) for act in unit.step(x_t.dimshuffle(1,0), z_t.dimshuffle(0,2,1), z_p.dimshuffle(0,2,1), *sargs) ]
        else:
          if self.attrs['attention'] and unit_given != 'lstm' and unit_given != 'lstmp':
            #f_t = T.dot(T.concatenate([h_p.dimshuffle('x',0,1).repeat(xc.shape[0], axis=0),xc], axis = 2), self.W_att).reshape((xc.shape[0],h_p.shape[0]))
            if attention_step != 0:
              #focus_end = T.switch(T.ge(focus + attention_beam,zc.shape[0]), zc.shape[0], focus + attention_beam)
              #focus_start = T.switch(T.lt(focus - attention_beam,0), 0, focus - attention_beam)
              focus_start = T.max([focus - attention_beam, T.zeros_like(focus)],axis=-1)
              focus_end = T.min([focus + attention_beam, T.ones_like(focus) * zc.shape[0]],axis=-1)
              focus_start = 0 #focus
              focus_end = focus_start + 2
              #att_z = T.inc_subtensor(T.alloc(numpy.cast[theano.config.floatX](0), attention_beam, zc.shape[1], zc.shape[2])[:focus_end - focus_start],zc[focus_start:focus_end])
              #att_x = T.inc_subtensor(T.alloc(numpy.cast[theano.config.floatX](0), attention_beam, xc.shape[1], xc.shape[2])[:focus_end - focus_start],xc[focus_start:focus_end])
              att_z = zc[focus_start:focus_end]
              att_x = xc[focus_start:focus_end]
              #att_z = zc[focus_start:focus_end]
              #att_x = xc[focus_start:focus_end]
            else:
              att_z = zc
              att_x = xc
              #att = zc[ : -1 ]
            f_t = att_z + T.dot(h_p, self.W_att_re).flatten() # (time,batch)
            #f_t = z_t + T.dot(h_p, self.W_att_re)
            #f_t = T.dot(T.concatenate([z_p.dimshuffle('x',0,1).repeat(self.xc.shape[0], axis=0),self.xc], axis = 2), self.W_attention).reshape((self.xc.shape[0],z_p.shape[0])).dimshuffle(1,0)
            f_e = T.exp(f_t)
            w_t = (f_e / T.sum(f_e, axis=0, keepdims=True)).dimshuffle(0,1,'x') # T.nnet.softmax gives weird results when cudnn is installed
            #w_t = T.tanh(f_t).dimshuffle(0,1,'x') #T.nnet.softmax(f_t.dimshuffle(1, 0)).dimshuffle(1,0,'x')
            #w_t = T.nnet.softmax(f_t.dimshuffle(1, 0)).dimshuffle(1,0,'x')
            #w_t = (f_t / f_t.norm(L=1,axis=0)).dimshuffle(0,1,'x') #T.nnet.sigmoid(f_t).dimshuffle(0,1,'x')
            #w_t = f_t.dimshuffle(0,1,'x')
            #z_t = T.dot(self.xc.dimshuffle(1,2,0), w_t).dimshuffle(2,0,1).reshape(z_p.shape)
            z_t += T.dot(T.sum(att_x * w_t, axis=0, keepdims=False), self.W_att_in) #T.tensordot(xc.dimshuffe(2,1,0), w_t, [[2], [2]]) # (batch, dim)
            if attention_step == -1:
              focus = T.cast(T.sum(T.arange(attention_beam, dtype='float32').dimshuffle(0,'x').repeat(w_t.shape[1],axis=1) * w_t, axis=0), 'int32')
              result = [focus] + result
            elif attention_step > 0:
              result = [focus+attention_step] + result
          act = unit.step(x_t, z_t, z_p, *args)
        return [ act[j] * i + args[j] * (1 - i) for j in xrange(unit.n_act) ] + result

      index_f = T.cast(index, theano.config.floatX)
      outputs = unit.scan(step,
                          sources,
                          sequences[s::self.attrs['sampling']],
                          non_sequences,
                          index_f,
                          outputs_info,
                          W_re,
                          self.W_in,
                          self.b,
                          direction == -1,
                          self.attrs['truncation'])

      if not isinstance(outputs, list):
        outputs = [outputs]

      if self.attrs['lm'] and self.train_flag:

        #self.y_m = outputs[-1].reshape((outputs[-1].shape[0]*outputs[-1].shape[1],outputs[-1].shape[2])) # (TB)C
        j = (self.index[:-1].flatten() > 0).nonzero() # (TB)
        #y_f = T.extra_ops.to_one_hot(T.reshape(self.y_in[self.attrs['target']], (self.y_in[self.attrs['target']].shape[0] * self.y_in[self.attrs['target']].shape[1]), ndim=1), n_cls) # (TB)C
        #y_t = T.dot(T.extra_ops.to_one_hot(y,n_cls), self.W_lm_out).reshape((index.shape[0],index.shape[1],unit.n_in))[:-1] # TBD
        #self.constraints += -T.sum(T.log(self.y_m[j,y_f[j]]))
        #self.constraints += T.mean(T.sqr(self.y_m[j] - y_f[j]))

        h_y = (self.y_in[self.attrs['target']].reshape(index.shape)).flatten()
        h_e = T.dot(outputs[0][::direction or 1], self.W_lm_in)
        h_f = T.exp(h_e.reshape((h_e.shape[0]*h_e.shape[1],h_e.shape[2])))[j]
        self.constraints += self.index.shape[0] * T.sum(-T.log((h_f / T.sum(h_f,axis=1,keepdims=True))[:,h_y[j]]))
        #nll, pcx = T.nnet.crossentropy_softmax_1hot(x=h_f[j,self.y_in[self.attrs['target']][j]], y_idx=)
        #self.constraints += T.sum(nll)
        outputs = outputs[:-1]
      if self.attrs['attention'] and attention_step != 0:
        outputs = outputs[:-1]
      if self.attrs['sampling'] > 1:
        if s == 0:
          #self.act = [ T.repeat(act, self.attrs['sampling'], axis = 0)[:self.sources[0].output.shape[0]] for act in outputs ]
          self.act = [  T.alloc(numpy.cast['float32'](0), self.index.shape[0], self.index.shape[1], n_out) for act in outputs ]
        self.act = [ T.set_subtensor(tot[s::self.attrs['sampling']], act) for tot,act in zip(self.act, outputs) ]
      else:
        self.act = outputs
    self.make_output(self.act[0][::direction or 1])
    self.params.update(unit.params)<|MERGE_RESOLUTION|>--- conflicted
+++ resolved
@@ -324,11 +324,7 @@
 
     if self.attrs['dropconnect'] > 0.0:
       srng = theano.tensor.shared_randomstreams.RandomStreams(self.rng.randint(1234))
-<<<<<<< HEAD
-      connectmask = T.cast(srng.binomial(n=1, p=1.0 - self.attrs['dropconnect'], size=(self.index.shape[1], unit.n_out)), theano.config.floatX)
-=======
       connectmask = T.cast(srng.binomial(n=1, p=1.0 - self.attrs['dropconnect'], size=(unit.n_out,)), theano.config.floatX)
->>>>>>> a37fb787
       connectmass = T.constant(1.0 / (1.0 - self.attrs['dropconnect']), dtype='float32')
       non_sequences += [connectmask, connectmass]
 
