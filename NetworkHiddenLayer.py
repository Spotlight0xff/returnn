
import theano
import numpy
import json
import h5py
from theano import tensor as T
from theano.tensor.nnet import conv
from theano.tensor.signal import downsample
from NetworkBaseLayer import Layer
from ActivationFunctions import strtoact, strtoact_single_joined, elu
import TheanoUtil
from TheanoUtil import class_idx_seq_to_1_of_k, windowed_batch
from Log import log
from cuda_implementation.FractionalMaxPoolingOp import fmp
from math import ceil
from theano.sandbox.rng_mrg import MRG_RandomStreams as RandomStreams


class HiddenLayer(Layer):
  def __init__(self, activation="sigmoid", **kwargs):
    """
    :type activation: str | list[str]
    """
    super(HiddenLayer, self).__init__(**kwargs)
    self.set_attr('activation', activation.encode("utf8"))
    self.activation = strtoact(activation)
    self.W_in = [self.add_param(self.create_forward_weights(s.attrs['n_out'],
                                                            self.attrs['n_out'],
                                                            name="W_in_%s_%s" % (s.name, self.name)))
                 for s in self.sources]
    self.set_attr('from', ",".join([s.name for s in self.sources]))

  def get_linear_forward_output(self):
    z = self.b
    assert len(self.sources) == len(self.masks) == len(self.W_in)
    for s, m, W_in in zip(self.sources, self.masks, self.W_in):
      if s.attrs['sparse']:
        if s.output.ndim == 3: out_dim = s.output.shape[2]
        elif s.output.ndim == 2: out_dim = 1
        else: assert False, s.output.ndim
        z += W_in[T.cast(s.output, 'int32')].reshape((s.output.shape[0],s.output.shape[1],out_dim * W_in.shape[1]))
      elif m is None:
        z += self.dot(s.output, W_in)
      else:
        z += self.dot(self.mass * m * s.output, W_in)
    return z


class ForwardLayer(HiddenLayer):
  layer_class = "hidden"

  def __init__(self, sparse_window = 1, **kwargs):
    super(ForwardLayer, self).__init__(**kwargs)
    self.set_attr('sparse_window', sparse_window) # TODO this is ugly
    self.attrs['n_out'] = sparse_window * kwargs['n_out']
    self.z = self.get_linear_forward_output()
    self.make_output(self.z if self.activation is None else self.activation(self.z))


class EmbeddingLayer(ForwardLayer):
  layer_class = "embedding"

  def __init__(self, **kwargs):
    super(EmbeddingLayer, self).__init__(**kwargs)
    self.z -= self.b
    self.make_output(self.z if self.activation is None else self.activation(self.z))


class _NoOpLayer(Layer):
  """
  Use this as a base class if you want to remove all params by the Layer base class.
  Note that this overwrites n_out, so take care of that yourself.
  """
  def __init__(self, **kwargs):
    # The base class will already have a bias.
    # We will reset all this.
    # This is easier for now than to refactor the ForwardLayer.
    kwargs['n_out'] = 1  # This is a hack so that the super init is fast. Will be reset later.
    super(_NoOpLayer, self).__init__(**kwargs)
    self.params = {}  # Reset all params.
    self.set_attr('from', ",".join([s.name for s in self.sources]))


def concat_sources(sources, masks=None, mass=None, unsparse=False, expect_source=True):
  """
  :type sources: list[Layer]
  :type masks: None | list[theano.Variable]
  :type mass: None | theano.Variable
  :param bool unsparse: whether to make sparse sources into 1-of-k
  :param bool expect_source: whether to throw an exception if there is no source
  :returns (concatenated sources, out dim)
  :rtype: (theano.Variable, int)
  """
  if masks is None: masks = [None] * len(sources)
  else: assert mass
  assert len(sources) == len(masks)
  zs = []
  n_out = 0
  have_sparse = False
  have_non_sparse = False
  for s, m in zip(sources, masks):
    if s.attrs['sparse']:
      if s.output.ndim == 3: out = s.output.reshape((s.output.shape[0], s.output.shape[1]))
      elif s.output.ndim == 2: out = s.output
      else: assert False, s.output.ndim
      if unsparse:
        n_out += s.attrs['n_out']
        have_non_sparse = True
        out_1_of_k = class_idx_seq_to_1_of_k(out, num_classes=s.attrs['n_out'])
        zs += [out_1_of_k]
      else:
        zs += [out.reshape((out.shape[0], out.shape[1], 1))]
        assert not have_non_sparse, "mixing sparse and non-sparse sources"
        if not have_sparse:
          have_sparse = True
          n_out = s.attrs['n_out']
        else:
          assert n_out == s.attrs['n_out'], "expect same num labels but got %i != %i" % (n_out, s.attrs['n_out'])
    else:  # non-sparse source
      n_out += s.attrs['n_out']
      have_non_sparse = True
      assert not have_sparse, "mixing sparse and non-sparse sources"
      if m is None:
        zs += [s.output]
      else:
        zs += [mass * m * s.output]
  if len(zs) > 1:
    # We get (time,batch,dim) input shape.
    # Concat over dimension, axis=2.
    return T.concatenate(zs, axis=2), n_out
  elif len(zs) == 1:
    return zs[0], n_out
  else:
    if expect_source:
      raise Exception("We expected at least one source but did not get any.")
    return None, 0
_concat_sources = concat_sources


class CopyLayer(_NoOpLayer):
  """
  It's mostly the Identity function. But it will make sparse to non-sparse.
  """
  layer_class = "copy"

  def __init__(self, activation=None, **kwargs):
    super(CopyLayer, self).__init__(**kwargs)
    if activation:
      self.set_attr('activation', activation.encode("utf8"))
    act_f = strtoact_single_joined(activation)

    self.z, n_out = concat_sources(self.sources, masks=self.masks, mass=self.mass, unsparse=True)
    self.set_attr('n_out', n_out)
    self.make_output(act_f(self.z))


class WindowLayer(_NoOpLayer):
  layer_class = "window"

  def __init__(self, window, **kwargs):
    super(WindowLayer, self).__init__(**kwargs)
    source, n_out = concat_sources(self.sources, unsparse=False)
    self.set_attr('n_out', n_out * window)
    self.set_attr('window', window)
    self.make_output(windowed_batch(source, window=window))


class DownsampleLayer(_NoOpLayer):
  """
  E.g. method == "average", axis == 0, factor == 2 -> each 2 time-frames are averaged.
  See TheanoUtil.downsample. You can also use method == "max".
  """
  layer_class = "downsample"

  def __init__(self, factor, axis, method="average", **kwargs):
    super(DownsampleLayer, self).__init__(**kwargs)
    self.set_attr("method", method)
    if isinstance(axis, (str, unicode)):
      axis = json.loads(axis)
    if isinstance(axis, set): axis = tuple(axis)
    assert isinstance(axis, int) or isinstance(axis, (tuple, list)), "int or list[int] expected for axis"
    if isinstance(axis, int): axis = [axis]
    axis = list(sorted(axis))
    self.set_attr("axis", axis)
    if isinstance(factor, (str, unicode)):
      factor = json.loads(factor)
    assert isinstance(factor, (int, float)) or isinstance(axis, (tuple, list)), "int|float or list[int|float] expected for factor"
    if isinstance(factor, (int, float)): factor = [factor] * len(axis)
    assert len(factor) == len(axis)
    self.set_attr("factor", factor)
    z, z_dim = concat_sources(self.sources, unsparse=False)
    n_out = z_dim
    for f, a in zip(factor, axis):
      z = TheanoUtil.downsample(z, axis=a, factor=f, method=method)
      if a == 0:
        self.index = TheanoUtil.downsample(self.sources[0].index, axis=0, factor=f, method="min")
      elif a == 2:
        n_out = int(n_out / f)
    output = z
    if method == 'concat':
      n_out *= numpy.prod(factor)
    elif method == 'lstm':
      num_batches = z.shape[2]
      #z = theano.printing.Print("a", attrs=['shape'])(z)
      z = z.dimshuffle(1,0,2,3).reshape((z.shape[1],z.shape[0]*z.shape[2],z.shape[3]))
      #z = theano.printing.Print("b", attrs=['shape'])(z)
      from math import sqrt
      from ActivationFunctions import elu
      l = sqrt(6.) / sqrt(6 * n_out)
      values = numpy.asarray(self.rng.uniform(low=-l, high=l, size=(n_out, n_out)), dtype=theano.config.floatX)
      self.A_in = self.add_param(self.shared(value=values, borrow=True, name = "A_in_" + self.name))
      values = numpy.asarray(self.rng.uniform(low=-l, high=l, size=(n_out, n_out)), dtype=theano.config.floatX)
      self.A_re = self.add_param(self.shared(value=values, borrow=True, name = "A_re_" + self.name))
      def lstmk(z_t, y_p, c_p):
        z_t += T.dot(y_p, self.A_re)
        partition = z_t.shape[1] / 4
        ingate = T.nnet.sigmoid(z_t[:,:partition])
        forgetgate = T.nnet.sigmoid(z_t[:,partition:2*partition])
        outgate = T.nnet.sigmoid(z_t[:,2*partition:3*partition])
        input = T.tanh(z_t[:,3*partition:4*partition])
        c_t = forgetgate * c_p + ingate * input
        y_t = outgate * T.tanh(c_t)
        return (y_t, c_t)
      def attent(xt, yp, W_re):
        return T.tanh(xt + elu(T.dot(yp, W_re)))
        #return T.tanh(T.dot(xt, W_in) + T.dot(yp, W_re))
      z, _ = theano.scan(attent, sequences = T.dot(z,self.A_in), outputs_info = [T.zeros_like(z[0])], non_sequences=[self.A_re])
      #result, _ = theano.scan(lstmk, sequences = T.dot(z,self.A_in), outputs_info = [T.zeros_like(z[0]),T.zeros_like(z[0])])
      #z = result[0]
      #from OpLSTM import LSTMOpInstance
      #inp = T.alloc(numpy.cast[theano.config.floatX](0), z.shape[0], z.shape[1], z.shape[2] * 4) + T.dot(z,self.A_in)
      #sta = T.alloc(numpy.cast[theano.config.floatX](0), z.shape[1], z.shape[2])
      #idx = T.alloc(numpy.cast[theano.config.floatX](1), z.shape[0], z.shape[1])
      #result = LSTMOpInstance(inp, self.A_re, sta, idx)
      #result = LSTMOpInstance(T.dot(z,self.A_in), self.A_re, T.zeros_like(z[0]), T.ones_like(z[:,:,0]))
      output = z[-1].reshape((z.shape[1] / num_batches, num_batches, z.shape[2]))
      #output = result[0][0].reshape((z.shape[1] / num_batches, num_batches, z.shape[2]))
    elif method == 'batch':
      self.index = TheanoUtil.downsample(self.sources[0].index, axis=0, factor=factor[0], method="batch")
      #z = theano.printing.Print("d", attrs=['shape'])(z)
    self.set_attr('n_out', n_out)
    self.make_output(output)


class UpsampleLayer(_NoOpLayer):
  layer_class = "upsample"

  def __init__(self, factor, axis, time_like_last_source=False, method="nearest-neighbor", **kwargs):
    super(UpsampleLayer, self).__init__(**kwargs)
    self.set_attr("method", method)
    self.set_attr("time_like_last_source", time_like_last_source)
    if isinstance(axis, (str, unicode)):
      axis = json.loads(axis)
    if isinstance(axis, set): axis = tuple(axis)
    assert isinstance(axis, int) or isinstance(axis, (tuple, list)), "int or list[int] expected for axis"
    if isinstance(axis, int): axis = [axis]
    axis = list(sorted(axis))
    self.set_attr("axis", axis)
    if isinstance(factor, (str, unicode)):
      factor = json.loads(factor)
    assert isinstance(factor, (int, float)) or isinstance(axis, (tuple, list)), "int|float or list[int|float] expected for factor"
    if isinstance(factor, (int, float)): factor = [factor] * len(axis)
    assert len(factor) == len(axis)
    self.set_attr("factor", factor)
    sources = self.sources
    assert len(sources) > 0
    if time_like_last_source:
      assert len(sources) >= 2
      source_for_time = sources[-1]
      sources = sources[:-1]
    else:
      source_for_time = None
    z, z_dim = concat_sources(sources, unsparse=False)
    n_out = z_dim
    for f, a in zip(factor, axis):
      target_axis_len = None
      if a == 0:
        assert source_for_time, "not implemented yet otherwise. but this makes most sense anyway."
        self.index = source_for_time.index
        target_axis_len = self.index.shape[0]
      elif a == 2:
        n_out = int(n_out * f)
      z = TheanoUtil.upsample(z, axis=a, factor=f, method=method, target_axis_len=target_axis_len)
    self.set_attr('n_out', n_out)
    self.make_output(z)


class FrameConcatZeroLayer(_NoOpLayer): # TODO: This is not correct for max_seqs > 1
  """
  Concats zero at the start (left=True) or end in the time-dimension.
  I.e. you can e.g. delay the input by N frames.
  See also FrameConcatZeroLayer (frame_cutoff).
  """
  layer_class = "frame_concat_zero"

  def __init__(self, num_frames, left=True, **kwargs):
    super(FrameConcatZeroLayer, self).__init__(**kwargs)
    self.set_attr("num_frames", num_frames)
    self.set_attr("left", left)
    assert len(self.sources) == 1
    s = self.sources[0]
    for attr in ["n_out", "sparse"]:
      self.set_attr(attr, s.attrs[attr])
    inp = s.output
    # We get (time,batch,dim) input shape.
    time_shape = [inp.shape[i] for i in range(1, inp.ndim)]
    zeros_shape = [num_frames] + time_shape
    zeros = T.zeros(zeros_shape, dtype=inp.dtype)
    if left:
      self.output = T.concatenate([zeros, inp], axis=0)
      self.index = T.concatenate([T.repeat(s.index[:1], num_frames, axis=0), s.index], axis=0)
    else:
      self.output = T.concatenate([inp, zeros], axis=0)
      self.index = T.concatenate([s.index, T.repeat(s.index[-1:], num_frames, axis=0)], axis=0)


class FrameCutoffLayer(_NoOpLayer): # TODO: This is not correct for max_seqs > 1
  """
  Cutoffs frames at the start (left=True) or end in the time-dimension.
  You should use this when you used FrameConcatZeroLayer(frame_concat_zero).
  """
  layer_class = "frame_cutoff"

  def __init__(self, num_frames, left=True, **kwargs):
    super(FrameCutoffLayer, self).__init__(**kwargs)
    self.set_attr("num_frames", num_frames)
    self.set_attr("left", left)
    assert len(self.sources) == 1
    s = self.sources[0]
    for attr in ["n_out", "sparse"]:
      self.set_attr(attr, s.attrs[attr])
    if left:
      self.output = s.output[num_frames:]
      self.index = s.index[num_frames:]
    else:
      self.output = s.output[:-num_frames]
      self.index = s.index[:-num_frames]


class ReverseLayer(_NoOpLayer):
  """
  Reverses the time-dimension.
  """
  layer_class = "reverse"

  def __init__(self, **kwargs):
    super(ReverseLayer, self).__init__(**kwargs)
    assert len(self.sources) == 1
    s = self.sources[0]
    for attr in ["n_out", "sparse"]:
      self.set_attr(attr, s.attrs[attr])
    # We get (time,batch,dim) input shape.
    self.index = s.index[::-1]
    self.output = s.output[::-1]


class CalcStepLayer(_NoOpLayer):
  layer_class = "calc_step"

  def __init__(self, n_out=None, from_prev="", apply=False, step=None, initial="zero", **kwargs):
    super(CalcStepLayer, self).__init__(**kwargs)
    if n_out is not None:
      self.set_attr("n_out", n_out)
    if from_prev:
      self.set_attr("from_prev", from_prev.encode("utf8"))
    self.set_attr("apply", apply)
    if step is not None:
      self.set_attr("step", step)
    self.set_attr("initial", initial.encode("utf8"))
    if not apply:
      assert n_out is not None
      assert self.network
      if self.network.calc_step_base:
        prev_layer = self.network.calc_step_base.get_layer(from_prev)
        if not prev_layer:
          self.network.calc_step_base.print_network_info("Prev-Calc-Step network")
          raise Exception("%s not found in prev calc step network" % from_prev)
        assert n_out == prev_layer.attrs["n_out"]
        self.output = prev_layer.output
      else:
        # First calc step. Just use zero.
        shape = [self.index.shape[0], self.index.shape[1], n_out]
        if initial == "zero":
          self.output = T.zeros(shape, dtype="float32")
        elif initial == "param":
          values = numpy.asarray(self.rng.normal(loc=0.0, scale=numpy.sqrt(12. / n_out), size=(n_out,)), dtype="float32")
          initial_param = self.add_param(self.shared(value=values, borrow=True, name="output_initial"))
          self.output = initial_param.dimshuffle('x', 'x', 0)
        else:
          raise Exception("CalcStepLayer: initial %s invalid" % initial)
    else:
      assert step is not None
      assert len(self.sources) == 1
      assert not from_prev
      # We will refer to the previous calc-step layer this way
      # so that we ensure that we have already traversed it.
      # This is important so that share_params correctly works.
      from_prev = self.sources[0].name
      assert self.network
      subnetwork = self.network.get_calc_step(step)
      prev_layer = subnetwork.get_layer(from_prev)
      assert prev_layer, "%s not found in subnetwork" % from_prev
      if n_out is not None:
        assert n_out == prev_layer.attrs["n_out"]
      self.set_attr("n_out", prev_layer.attrs["n_out"])
      self.output = prev_layer.output


class SubnetworkLayer(_NoOpLayer):
  layer_class = "subnetwork"
  recurrent = True  # we don't know. depends on the subnetwork.

  def __init__(self, n_out, subnetwork, load="<random>", data_map=None, trainable=True,
               concat_sources=True,
               **kwargs):
    """
    :param int n_out: output dimension of output layer
    :param dict[str,dict] network: subnetwork as dict (JSON content)
    :param list[str] data_map: maps the sources (from) of the layer to data input.
      the list should be as long as the sources.
      default is ["data"], i.e. it expects one source and maps it as data in the subnetwork.
    :param str load: load string. filename but can have placeholders via str.format. Or "<random>" for no load.
    :param bool trainable: if we take over all params from the subnetwork
    """
    super(SubnetworkLayer, self).__init__(**kwargs)
    self.set_attr("n_out", n_out)
    if isinstance(subnetwork, (str, unicode)):
      subnetwork = json.loads(subnetwork)
    self.set_attr("subnetwork", subnetwork)
    self.set_attr("load", load)
    if isinstance(data_map, (str, unicode)):
      data_map = json.loads(data_map)
    if data_map:
      self.set_attr("data_map", data_map)
    self.set_attr('concat_sources', concat_sources)
    self.set_attr("trainable", trainable)
    self.trainable = trainable
    if concat_sources:
      assert not data_map, "We expect the implicit canonical data_map with concat_sources."
      assert self.sources
      data, n_in = _concat_sources(self.sources, masks=self.masks, mass=self.mass)
      s0 = self.sources[0]
      sub_n_out = {"data": [n_in, 1 if s0.attrs['sparse'] else 2],
                   "classes": [n_out, 1 if self.attrs['sparse'] else 2]}
      data_map_d = {"data": data}
      data_map_di = {"data": s0.index, "classes": self.index}
      data_map = []
    else:  # not concat_sources
      if not data_map:
        data_map = ["data"]
      assert isinstance(data_map, list)
      assert len(data_map) == len(self.sources)
      sub_n_out = {"classes": [n_out, 1 if self.attrs['sparse'] else 2]}
      data_map_d = {}
      data_map_di = {"classes": self.index}
      for k, s in zip(data_map, self.sources):
        sub_n_out[k] = [s.attrs["n_out"], s.output.ndim - 1]
        data_map_d[k] = s.output
        data_map_di[k] = s.index
    print >>log.v2, "New subnetwork", self.name, "with data", {k: s.name for (k, s) in zip(data_map, self.sources)}, sub_n_out
    self.subnetwork = self.network.new_subnetwork(
      json_content=subnetwork, n_out=sub_n_out, data_map=data_map_d, data_map_i=data_map_di)
    assert self.subnetwork.output["output"].attrs['n_out'] == n_out
    if trainable:
      self.params.update(self.subnetwork.get_params_shared_flat_dict())
    if load == "<random>":
      print >>log.v2, "subnetwork with random initialization"
    else:
      from Config import get_global_config
      config = get_global_config()  # this is a bit hacky but works fine in all my cases...
      model_filename = load % {"self": self,
                               "global_config_load": config.value("load", None),
                               "global_config_epoch": config.int("epoch", 0)}
      print >>log.v2, "loading subnetwork weights from", model_filename
      import h5py
      model_hdf = h5py.File(model_filename, "r")
      self.subnetwork.load_hdf(model_hdf)
      print >>log.v2, "done loading subnetwork weights for", self.name
    self.output = self.subnetwork.output["output"].output

  def cost(self):
    if not self.trainable:
      return super(SubnetworkLayer, self).cost()
    try:
      const_cost = T.get_scalar_constant_value(self.subnetwork.total_cost)
      if const_cost == 0:
        return None, None
    except T.NotScalarConstantError:
      pass
    return self.subnetwork.total_cost, self.subnetwork.known_grads

  def make_constraints(self):
    if not self.trainable:
      return super(SubnetworkLayer, self).make_constraints()
    return self.subnetwork.constraints


class ChunkingSublayer(_NoOpLayer):
  layer_class = "chunking_sublayer"
  recurrent = True  # we don't know

  def __init__(self, n_out, sublayer,
               chunk_size, chunk_step,
               chunk_distribution="uniform",
               add_left_context=0,
               add_right_context=0,
               normalize_output=True,
               trainable=False,
               **kwargs):
    super(ChunkingSublayer, self).__init__(**kwargs)
    self.set_attr('n_out', n_out)
    self.set_attr('chunk_size', chunk_size)
    self.set_attr('chunk_step', chunk_step)
    if isinstance(sublayer, (str, unicode)):
      sublayer = json.loads(sublayer)
    self.set_attr('sublayer', sublayer.copy())
    self.set_attr('chunk_distribution', chunk_distribution)
    self.set_attr('add_left_context', add_left_context)
    self.set_attr('add_right_context', add_right_context)
    self.set_attr('normalize_output', normalize_output)
    self.set_attr('trainable', trainable)
    self.trainable = trainable

    sub_n_out = sublayer.pop("n_out", None)
    if sub_n_out: assert sub_n_out == n_out
    if trainable:
      sublayer["train_flag"] = self.train_flag
      sublayer["mask"] = self.attrs.get("mask", "none")
      sublayer["dropout"] = self.attrs.get("dropout", 0.0)

    assert len(self.sources) == 1
    source = self.sources[0].output
    n_in = self.sources[0].attrs["n_out"]
    index = self.sources[0].index
    assert source.ndim == 3  # not complicated to support others, just not implemented
    t_last_start = T.maximum(source.shape[0] - chunk_size, 1)
    t_range = T.arange(t_last_start, step=chunk_step)

    from NetworkBaseLayer import SourceLayer
    from NetworkLayer import get_layer_class
    def make_sublayer(source, index, name):
      layer_opts = sublayer.copy()
      cl = layer_opts.pop("class")
      layer_class = get_layer_class(cl)
      source_layer = SourceLayer(name="%s_source" % name, n_out=n_in, x_out=source, index=index)
      layer = layer_class(sources=[source_layer], index=index, name=name, n_out=n_out, network=self.network, **layer_opts)
      self.sublayer = layer
      return layer
    self.sublayer = None

    output = T.zeros((source.shape[0], source.shape[1], n_out), dtype=source.dtype)
    output_index_sum = T.zeros([source.shape[0], source.shape[1]], dtype="float32")
    def step(t_start, output, output_index_sum, source, index):
      t_end = T.minimum(t_start + chunk_size, source.shape[0])
      if add_left_context > 0:
        t_start_c = T.maximum(t_start - add_left_context, 0)
      else:
        t_start_c = t_start
      if add_right_context > 0:
        t_end_c = T.minimum(t_end + add_right_context, source.shape[0])
      else:
        t_end_c = t_end
      chunk = source[t_start_c:t_end_c]
      chunk_index = index[t_start_c:t_end_c]
      layer = make_sublayer(source=chunk, index=chunk_index, name="%s_sublayer" % self.name)
      l_output = layer.output
      l_index_f32 = T.cast(layer.index, dtype="float32")
      if add_left_context > 0:
        l_output = l_output[t_start - t_start_c:]
        l_index_f32 = l_index_f32[t_start - t_start_c:]
      if add_right_context > 0:
        l_output = l_output[:l_output.shape[0] + t_end - t_end_c]
        l_index_f32 = l_index_f32[:l_index_f32.shape[0] + t_end - t_end_c]
      if chunk_distribution == "uniform": pass  # just leave it as it is
      elif chunk_distribution == "triangle":
        ts = T.arange(1, t_end - t_start + 1)
        ts_rev = ts[::-1]
        tri = T.cast(T.minimum(ts, ts_rev), dtype="float32").dimshuffle(0, 'x')  # time,batch
        l_index_f32 = l_index_f32 * tri
      elif chunk_distribution == "hamming":  # https://en.wikipedia.org/wiki/Window_function#Hamming_window
        ts = T.arange(0, t_end - t_start)
        alpha = 0.53836
        w = alpha - (1.0 - alpha) * T.cos(2.0 * numpy.pi * ts / (ts.shape[0] - 1))  # always >0
        w_bc = T.cast(w, dtype="float32").dimshuffle(0, 'x')  # time,batch
        l_index_f32 = l_index_f32 * w_bc
      elif chunk_distribution.startswith("gauss("):  # https://en.wikipedia.org/wiki/Window_function#Gaussian_window
        modeend = chunk_distribution.find(")")
        assert modeend >= 0
        sigma = float(chunk_distribution[len("gauss("):modeend])
        ts = T.arange(0, t_end - t_start)
        N = ts.shape[0] - 1
        w = T.exp(-0.5 * ((ts - N / 2.0) / (sigma * N / 2.0)) ** 2)  # always >0
        w_bc = T.cast(w, dtype="float32").dimshuffle(0, 'x')  # time,batch
        l_index_f32 = l_index_f32 * w_bc
      else:
        assert False, "unknown chunk distribution %r" % chunk_distribution
      assert l_index_f32.ndim == 2
      output = T.inc_subtensor(output[t_start:t_end], l_output * l_index_f32.dimshuffle(0, 1, 'x'))
      output_index_sum = T.inc_subtensor(output_index_sum[t_start:t_end], l_index_f32)
      return [output, output_index_sum]

    (output, output_index_sum), _ = theano.reduce(
      step, sequences=[t_range],
      non_sequences=[source, index],
      outputs_info=[output, output_index_sum])
    self.scan_output = output
    self.scan_output_index_sum = output_index_sum
    self.index = T.gt(output_index_sum, 0)
    assert output.ndim == 3
    if normalize_output:
      output_index_sum = T.maximum(output_index_sum, numpy.float32(1.0))
      assert output_index_sum.ndim == 2
      output = output / output_index_sum.dimshuffle(0, 1, 'x')  # renormalize
    self.make_output(output)
    assert self.sublayer
    if trainable:
      self.params.update({"sublayer." + name: param for (name, param) in self.sublayer.params.items()})

  def cost(self):
    if not self.trainable:
      return super(ChunkingSublayer, self).cost()
    cost, known_grads = self.sublayer.cost()
    if cost is None:
      return None, None
    return cost * self.sublayer.cost_scale(), known_grads

  def make_constraints(self):
    if not self.trainable:
      return super(ChunkingSublayer, self).make_constraints()
    return self.sublayer.make_constraints()


class RBFLayer(_NoOpLayer):
  """
  Use radial basis function.
  """
  layer_class = "rbf"

  def __init__(self, n_out, **kwargs):
    super(RBFLayer, self).__init__(**kwargs)
    self.set_attr("n_out", n_out)
    x, n_in = concat_sources(self.sources, masks=self.masks, mass=self.mass, unsparse=True)
    self.W_in = self.add_param(self.create_forward_weights(n_in, n_out, name="W_in_%s" % self.name))
    self.b = self.add_param(self.create_bias(n_out, name="w_%s" % self.name))

    # Note: The naive squared distance (x - W)**2 would take too much memory (time*batch*n_in*n_out).
    # d = self.W_in.dimshuffle('x', 'x', 0, 1) - x.dimshuffle(0, 1, 2, 'x')  # time,batch,n_in,n_out
    # ds = T.sum(d, axis=2)
    # Thus, we need to avoid that.
    # Another form of the same is sum(x**2 + W**2 - 2*W*x, axis=<n_in>).
    x_sqr = T.sum(T.sqr(x), axis=2)  # time,batch
    W_sqr = T.sum(T.sqr(self.W_in), axis=0)  # n_out
    xW = T.dot(x, self.W_in)  # time,batch,n_out
    ds = x_sqr.dimshuffle(0, 1, 'x') + W_sqr.dimshuffle('x', 'x', 0) - numpy.float32(2) * xW  # time,batch,n_out
    w = T.nnet.sigmoid(self.b).dimshuffle('x', 'x', 0)  # time,batch,n_out
    self.output = T.exp(- w * ds)


class LinearCombLayer(_NoOpLayer):
  """
  Linear combination of each `n_comb` elements with bias.
  """
  layer_class = "linear_comb"

  def __init__(self, n_out, n_comb, activation=None, **kwargs):
    super(LinearCombLayer, self).__init__(**kwargs)
    self.set_attr("n_out", n_out)
    self.set_attr("n_comb", n_comb)
    if activation:
      self.set_attr("activation", activation)
    x, n_in = concat_sources(self.sources, masks=self.masks, mass=self.mass, unsparse=True)
    assert n_in % n_comb == 0
    assert n_out == n_in / n_comb
    self.W = self.add_param(self.create_forward_weights(n_out, n_comb, name="W_in_%s" % self.name))
    self.b = self.add_param(self.create_bias(n_out, name="b_%s" % self.name))
    assert x.ndim == 3
    x_c = x.reshape((x.shape[0], x.shape[1], n_out, n_comb))
    z = T.sum(self.W.dimshuffle('x', 'x', 0, 1) * x_c, axis=3) + self.b.dimshuffle('x', 'x', 0)
    if activation:
      act_f = strtoact_single_joined(activation)
      self.output = act_f(z)
    else:
      self.output = z


class PolynomialExpansionLayer(_NoOpLayer):
  layer_class = "polynomial_expansion"

  def __init__(self, n_degree, n_out=None, **kwargs):
    super(PolynomialExpansionLayer, self).__init__(**kwargs)
    x, n_in = concat_sources(self.sources, masks=self.masks, mass=self.mass, unsparse=True)
    if not n_out: n_out = n_degree * n_in
    self.set_attr("n_out", n_out)
    self.set_attr("n_degree", n_degree)
    assert n_out == n_in * n_degree
    static_rng = numpy.random.RandomState(1234)
    def make_permut():
      return T.constant(static_rng.permutation(n_in))
    xs = [x]
    for i in range(2, n_degree + 1):
      xl = xs[-1][:, :, make_permut()]
      xs += [xl * x]
    assert len(xs) == n_degree
    z = T.concatenate(xs, axis=2)
    self.output = z


class RandomSelectionLayer(_NoOpLayer):
  layer_class = "random_selection"

  def __init__(self, n_out, **kwargs):
    super(RandomSelectionLayer, self).__init__(**kwargs)
    self.set_attr("n_out", n_out)
    x, n_in = concat_sources(self.sources, masks=self.masks, mass=self.mass, unsparse=True)
    assert n_in >= n_out
    static_rng = numpy.random.RandomState(1234)
    P = T.constant(static_rng.permutation(n_in)[:n_out])
    self.output = x[:, :, P]


class TimeBlurLayer(_NoOpLayer):
  layer_class = "time_blur"
  recurrent = True  # Force no frame shuffling or so.

  def __init__(self, t_start, t_end, t_step, distribution, **kwargs):
    super(TimeBlurLayer, self).__init__(**kwargs)
    z, n_in = concat_sources(self.sources)
    n_out = n_in
    self.set_attr('n_out', n_out)
    self.set_attr('t_start', t_start)
    self.set_attr('t_end', t_end)
    self.set_attr('t_step', t_step)
    self.set_attr('distribution', distribution)

    t_offsets = numpy.arange(start=t_start, stop=t_end, step=t_step)
    nums = numpy.arange(t_offsets.shape[0])
    if distribution == "uniform":
      t_weights = numpy.ones_like(nums, dtype="float32")
    elif distribution == "triangle":
      nums_rev = nums[::-1]
      t_weights = 1 + numpy.minimum(nums, nums_rev)
    elif distribution == "hamming":  # https://en.wikipedia.org/wiki/Window_function#Hamming_window
      alpha = 0.53836
      t_weights = alpha - (1.0 - alpha) * numpy.cos(2.0 * numpy.pi * nums / (nums.shape[0] - 1))  # always >0
    elif distribution.startswith("gauss("):  # https://en.wikipedia.org/wiki/Window_function#Gaussian_window
      modeend = distribution.find(")")
      assert modeend >= 0
      sigma = float(distribution[len("gauss("):modeend])
      N = nums.shape[0] - 1
      t_weights = numpy.exp(-0.5 * ((nums - N / 2.0) / (sigma * N / 2.0)) ** 2)  # always >0
    else:
      assert False, "unknown distribution %r" % distribution

    findex = T.cast(self.index, dtype="float32")  # to be able to use on GPU
    self.output = T.zeros_like(z)
    weight_sum = T.zeros_like(findex)  # time,batch
    assert len(t_weights) == len(t_offsets)
    for t_offset, w in zip(t_offsets, t_weights):
      if t_offset < 0:
        z_slice = slice(-t_offset, None)
        o_slice = slice(0, t_offset)
      elif t_offset == 0:
        z_slice = slice(None, None)
        o_slice = slice(None, None)
      else:  # t_offset > 0
        z_slice = slice(0, -t_offset)
        o_slice = slice(t_offset, None)
      w = findex[z_slice] * numpy.float32(w)  # time,batch
      self.output = T.inc_subtensor(self.output[o_slice], z[z_slice] * w.dimshuffle(0, 1, 'x'))
      weight_sum = T.inc_subtensor(weight_sum[o_slice], w)
    self.output = self.output / T.maximum(weight_sum.dimshuffle(0, 1, 'x'), numpy.float32(0.0001))


class GaussianFilter1DLayer(_NoOpLayer):
  layer_class = "gaussian_filter_1d"
  recurrent = True  # Force no frame shuffling or so.

  def __init__(self, sigma, axis, window_radius=40, **kwargs):
    super(GaussianFilter1DLayer, self).__init__(**kwargs)
    z, n_in = concat_sources(self.sources)
    n_out = n_in
    self.set_attr('n_out', n_out)
    self.set_attr('sigma', sigma)
    self.set_attr('axis', axis)
    self.set_attr('window_radius', window_radius)
    from TheanoUtil import gaussian_filter_1d
    self.output = gaussian_filter_1d(z, sigma=sigma, axis=axis, window_radius=window_radius)


class TimeWarpLayer(_NoOpLayer):
  """
  Like https://en.wikipedia.org/wiki/Image_warping, controlled by NN.
  A bit like simple local feed-forward attention,
  where the attention is controlled by the input (encoder) and not output (decoder).
  Maybe similar: A Hybrid Dynamic Time Warping-Deep Neural Network Architecture for Unsupervised Acoustic Modeling, http://ewan.website/interspeech_2015_dnn_dtw.pdf
  Implementation is very similar to TimeBlurLayer except
  that the weight distribution is different every time frame
  and controlled by a NN.
  Note that this warp is applied locally. See also :class:`TimeWarpGlobalLayer`.
  """
  layer_class = "time_warp"
  recurrent = True  # Force no frame shuffling or so.

  def __init__(self, t_start, t_end, t_step, sigma, input_window, input_proj=None, **kwargs):
    super(TimeWarpLayer, self).__init__(**kwargs)
    z, n_in = concat_sources(self.sources)
    n_out = n_in
    self.set_attr('n_out', n_out)
    self.set_attr('t_start', t_start)
    self.set_attr('t_end', t_end)
    self.set_attr('t_step', t_step)
    self.set_attr('sigma', sigma)
    self.set_attr('input_window', input_window)
    if input_proj:
      self.set_attr('input_proj', input_proj)

    n_batch = z.shape[1]
    n_warp_in = n_in
    warp_in = z
    if input_proj:
      self.W_warp_in_proj = self.add_param(self.create_forward_weights(n=n_in, m=input_proj, name="W_warp_in_proj"))
      warp_in = T.dot(z, self.W_warp_in_proj)
      n_warp_in = input_proj
    self.W_warp = self.add_param(self.create_random_normal_weights(n=input_window, m=n_warp_in, name="W_warp"))

    conv_input = warp_in.dimshuffle(1, 'x', 0, 2)  # batch,stack,row(time),col(feature)
    in_win_right = input_window // 2
    in_win_left = input_window - in_win_right - 1
    conv_input = T.concatenate([T.zeros((n_batch, 1, in_win_left, n_warp_in), dtype="float32"),
                                conv_input,
                                T.zeros((n_batch, 1, in_win_right, n_warp_in), dtype="float32")],
                               axis=2)
    filter_W = self.W_warp.dimshuffle('x', 'x', 0, 1)  # filter,stack,row(time_window),col(feature)
    conv_out = T.nnet.conv2d(conv_input, filter_W, border_mode='valid',
                             filter_shape=[1, 1, input_window, n_warp_in],
                             image_shape=[None, 1, None, n_warp_in])
    # conv_out is 4D (batch size, nb filters=1, output row=time, output col=1).
    warp = conv_out[:, 0, :, 0].dimshuffle(1, 0)  # time,batch
    warp_bc = warp.dimshuffle('x', 0, 1)  # offset,time,batch

    t_offsets = numpy.arange(start=t_start, stop=t_end, step=t_step)  # offset
    t_offsets_bc = T.constant(t_offsets, dtype="float32").dimshuffle(0, 'x', 'x')  # offset,time,batch
    # https://en.wikipedia.org/wiki/Window_function#Gaussian_window
    # If warp would be all 0, the weighting would always be highest at t_offset == 0.
    N = t_end - t_start - 1
    assert N > 0
    warp_bc = T.nnet.sigmoid(warp_bc) * numpy.float32(N) + numpy.float32(t_start)  # force in range [t_start,t_end)
    t_weights = T.exp(numpy.float32(-0.5) *
                      T.sqr((t_offsets_bc - warp_bc) /
                            T.cast(sigma * N / 2.0, dtype="float32")))  # offset,time,batch

    findex = T.cast(self.index, dtype="float32")  # to be able to use on GPU
    self.output = T.zeros_like(z)
    weight_sum = T.zeros_like(findex)  # time,batch
    for idx, t_offset in enumerate(t_offsets):
      if t_offset < 0:
        z_slice = slice(-t_offset, None)
        o_slice = slice(0, t_offset)
      elif t_offset == 0:
        z_slice = slice(None, None)
        o_slice = slice(None, None)
      else:  # t_offset > 0
        z_slice = slice(0, -t_offset)
        o_slice = slice(t_offset, None)
      w = findex[z_slice] * t_weights[idx, z_slice]  # time,batch
      self.output = T.inc_subtensor(self.output[o_slice], z[z_slice] * w.dimshuffle(0, 1, 'x'))
      weight_sum = T.inc_subtensor(weight_sum[o_slice], w)
    self.output = self.output / T.maximum(weight_sum.dimshuffle(0, 1, 'x'), numpy.float32(0.0001))


class TimeWarpGlobalLayer(_NoOpLayer):
  """
  Similar to :class:`TimeWarpLayer` but different.
  This warp is cumulative and applied globally.
  """
  layer_class = "time_warp_global"
  recurrent = True  # Force no frame shuffling or so.

  def __init__(self, n_out=None, renorm_time=True, window_size=30, sigma2=0.5, **kwargs):
    super(TimeWarpGlobalLayer, self).__init__(**kwargs)
    x, n_in = concat_sources(self.sources)
    if n_out: assert n_out == n_in
    else: n_out = n_in
    self.set_attr('n_out', n_out)
    self.set_attr('renorm_time', renorm_time)
    self.set_attr('window_size', window_size)
    self.set_attr('sigma2', sigma2)
    n_time = x.shape[0]
    n_batch = x.shape[1]
    n_time_f32 = T.cast(n_time, dtype="float32")
    i = T.cast(self.sources[0].index, dtype="float32")  # so that it can run on gpu. time,batch
    f32 = numpy.float32
    m = 1  # warp values: compression at idx
    self.W_warp = self.add_var_random_mat(n_in, m, name="W_warp")
    self.b_warp = self.add_param(self.create_bias(m, name="b_warp")).dimshuffle('x', 0)  # batch,m
    from ActivationFunctions import relu
    warp = T.dot(x, self.W_warp) + self.b_warp  # time,batch,m
    # Right now, we can only shrink the time.
    warp_compr = relu(warp[:, :, 0])  # time,batch
    warp_compr = T.minimum(warp_compr, f32(10))  # time,batch
    idxs = T.cumsum(i / (f32(1) + warp_compr), axis=0) - f32(1)  # time,batch
    if renorm_time:
      # Normalize so that the last idx is always n_time - 1.
      norm_fac = (n_time_f32 - f32(1)) / T.maximum(T.max(idxs[-1]), f32(1))
      idxs *= norm_fac
      new_time = n_time  # old time
    else:
      new_time = T.cast(T.max(idxs[-1]), dtype="int64")

    tgt_idxs = T.cast(T.arange(new_time), dtype="float32")  # new_time
    # Windows, so that the first aligns left and the last aligns right in [0,n_time-1],
    # for all 0..new_time-1.
    w_start_idx_fac = (n_time - window_size + f32(1)) / (new_time - f32(1))
    src_w_start_idxs = T.cast(tgt_idxs * w_start_idx_fac, dtype="int64")  # new_time
    src_w_end_idxs = T.minimum(src_w_start_idxs + window_size, n_time)
    def step(tgt_idx, src_w_start, src_w_end, y_p, x, i, tgt_idxs):
      tgt_idxs_w = tgt_idxs[src_w_start:src_w_end]  # window,batch
      x_w = x[src_w_start:src_w_end]  # window,batch,feature
      i_w = i[src_w_start:src_w_end]  # window,batch
      tgt_idx_bc = tgt_idx.dimshuffle('x', 'x')  # window,batch
      # gauss window
      f_e = T.exp(-T.sqr(T.cast(tgt_idx_bc - tgt_idxs_w, dtype="float32"))
                  / f32(2.0 * sigma2))  # window,batch
      f_e = f_e * i_w  # window,batch
      norm = T.sum(f_e, axis=0, keepdims=True)  # window,batch
      norm = T.maximum(norm, f32(0.00001))  # window,batch
      norm = T.minimum(T.inv(norm), f32(window_size))  # window,batch
      f_e = (f_e * norm).dimshuffle(0, 1, 'x')  # window,batch,feature
      y_t = T.sum(x_w * f_e, axis=0)  # batch,feature
      return y_t
    y_init = T.zeros((n_batch, n_out), dtype="float32")
    y, _ = theano.scan(step,
                       sequences=[tgt_idxs, src_w_start_idxs, src_w_end_idxs],
                       outputs_info=[y_init],
                       non_sequences=[x, i, idxs])
    # self.index = y_i # TODO index if we have new_time != n_time
    self.output = y

  def add_var_random_mat(self, n, m, name):
    l = numpy.sqrt(1.0 / n)
    values = self.rng.uniform(size=(n, m), low=-l, high=l)
    values = numpy.asarray(values, dtype=theano.config.floatX)
    var = self.shared(value=values, borrow=True, name=name)
    return self.add_param(var)


class ConstantLayer(_NoOpLayer):
  layer_class = "constant"

  def __init__(self, value, n_out, dtype="float32", **kwargs):
    super(ConstantLayer, self).__init__(**kwargs)
    self.set_attr("value", value)
    self.set_attr("dtype", dtype)
    self.set_attr("n_out", n_out)
    value = T.constant(numpy.array(value), dtype=dtype)
    if value.ndim == 0:
      value = value.dimshuffle('x', 'x', 'x')
    elif value.ndim == 1:
      value = value.dimshuffle('x', 'x', 0)
    else:
      raise Exception("ndim %i not supported" % value.ndim)
    assert value.ndim == 3
    source = self.sources[0]
    shape = [source.output.shape[0], source.output.shape[1], n_out]
    value += T.zeros(shape, dtype=dtype)  # so we have the same shape as the source output
    self.make_output(value)


class AddZeroRowsLayer(_NoOpLayer):
  layer_class = "add_zero_rows"

  def __init__(self, row_index, number=1, **kwargs):
    super(AddZeroRowsLayer, self).__init__(**kwargs)
    z, n_out = concat_sources(self.sources, unsparse=True)
    assert 0 <= row_index <= n_out
    n_out += number
    self.set_attr("n_out", n_out)
    self.set_attr("row_index", row_index)
    self.set_attr("number", number)
    self.make_output(T.concatenate(
      [z[:, :, :row_index],
       T.zeros((z.shape[0], z.shape[1], number), dtype=z.dtype),
       z[:, :, row_index:]],
      axis=2))


class RemoveRowsLayer(_NoOpLayer):
  layer_class = "remove_rows"

  def __init__(self, row_index, number=1, **kwargs):
    super(RemoveRowsLayer, self).__init__(**kwargs)
    z, n_out = concat_sources(self.sources, unsparse=True)
    assert 0 <= row_index + number <= n_out
    n_out -= number
    self.set_attr("n_out", n_out)
    self.set_attr("row_index", row_index)
    self.set_attr("number", number)
    self.make_output(T.concatenate(
      [z[:, :, :row_index],
       z[:, :, row_index + number:]],
      axis=2))


class BinOpLayer(_NoOpLayer):
  layer_class = "bin_op"

  def __init__(self, op=None, n_out=None, **kwargs):
    """
    :type op: str
    """
    super(BinOpLayer, self).__init__(**kwargs)
    assert len(self.sources) == 2
    s1, s2 = self.sources
    assert s1.attrs["n_out"] == s2.attrs["n_out"]
    if n_out is not None:
      assert n_out == s1.attrs["n_out"]
    assert op
    self.set_attr('op', op.encode("utf8"))
    self.set_attr('n_out', s1.attrs["n_out"])
    if ":" in op:
      op, act = op.split(":", 1)
    else:
      act = None
    op_f = self.get_bin_op(op)
    act_f = strtoact_single_joined(act)
    self.make_output(act_f(op_f(s1.output, s2.output)))

  @staticmethod
  def get_bin_op(op):
    """
    :type op: str
    :rtype: theano.Op
    """
    m = {"+": "add", "-": "sub", "*": "mul", "/": "div"}
    if op in m:
      op = m[op]
    # Assume it's in theano.tensor.
    return getattr(T, op)


class GenericCodeLayer(_NoOpLayer):
  layer_class = "generic_code"

  def __init__(self, code, n_out, **kwargs):
    """
    :param str code: generic Python code used for eval(). must return some output
    """
    super(GenericCodeLayer, self).__init__(**kwargs)
    self.set_attr('n_out', n_out)
    code = code.encode("utf8")
    self.set_attr('code', code)
    import TheanoUtil
    output = eval(code, {"self": self, "s": self.sources,
                         "T": T, "theano": theano, "numpy": numpy, "TU": TheanoUtil,
                         "f32": numpy.float32})
    self.make_output(output)


class DualStateLayer(ForwardLayer):
  layer_class = "dual"

  def __init__(self, acts = "relu", acth = "tanh", **kwargs):
    super(DualStateLayer, self).__init__(**kwargs)
    self.set_attr('acts', acts)
    self.set_attr('acth', acth)
    self.activations = [strtoact(acth), strtoact(acts)]
    self.params = {}
    self.W_in = []
    self.act = [self.b,self.b]  # TODO b is not in params anymore?
    for s,m in zip(self.sources,self.masks):
      assert len(s.act) == 2
      for i,a in enumerate(s.act):
        self.W_in.append(self.add_param(self.create_forward_weights(s.attrs['n_out'],
                                                                    self.attrs['n_out'],
                                                                    name="W_in_%s_%s_%d" % (s.name, self.name, i))))
        if s.attrs['sparse']:
          self.act[i] += self.W_in[-1][T.cast(s.act[i], 'int32')].reshape((s.act[i].shape[0],s.act[i].shape[1],s.act[i].shape[2] * self.W_in[-1].shape[1]))
        elif m is None:
          self.act[i] += self.dot(s.act[i], self.W_in[-1])
        else:
          self.act[i] += self.dot(self.mass * m * s.act[i], self.W_in[-1])
    for i in xrange(2):
      self.act[i] = self.activations[i](self.act[i])
    self.make_output(self.act[0])


class StateToAct(ForwardLayer):
  layer_class = "state_to_act"

  def __init__(self, dual=False, **kwargs):
    kwargs['n_out'] = 1
    super(StateToAct, self).__init__(**kwargs)
    self.set_attr("dual", dual)
    self.params = {}
    self.act = [ T.concatenate([s.act[i][-1] for s in self.sources], axis=1).dimshuffle('x',0,1) for i in xrange(len(self.sources[0].act)) ] # 1BD
    self.attrs['n_out'] = sum([s.attrs['n_out'] for s in self.sources])
    if dual and len(self.act) > 1:
      self.make_output(T.tanh(self.act[1]))
      self.act[0] = T.tanh(self.act[1])
    else:
      self.make_output(self.act[0])
    #if 'target' in self.attrs:
    #  self.output = self.output.repeat(self.index.shape[0],axis=0)
    #else:
    self.index = T.ones((1, self.index.shape[1]), dtype = 'int8')


class TimeConcatLayer(HiddenLayer):
  layer_class = "time_concat"

  def __init__(self, **kwargs):
    kwargs['n_out'] = kwargs['sources'][0].attrs['n_out']
    super(TimeConcatLayer, self).__init__(**kwargs)
    self.make_output(T.concatenate([x.output for x in self.sources],axis=0))
    self.index = T.concatenate([x.index for x in self.sources],axis=0)


class HDF5DataLayer(Layer):
  recurrent=True
  layer_class = "hdf5"

  def __init__(self, filename, dset, **kwargs):
    kwargs['n_out'] = 1
    super(HDF5DataLayer, self).__init__(**kwargs)
    self.set_attr('filename', filename)
    self.set_attr('dset', dset)
    import h5py
    h5 = h5py.File(filename, "r")
    data = h5[dset][...]
    self.z = self.shared(value=data.astype('float32'), borrow=True, name=self.name)
    self.make_output(self.z) # QD
    self.index = T.ones((1, self.index.shape[1]), dtype = 'int8')
    h5.close()


class CentroidLayer2(ForwardLayer):
  recurrent=True
  layer_class="centroid2"

  def __init__(self, centroids, output_scores=False, **kwargs):
    assert centroids
    kwargs['n_out'] = centroids.z.get_value().shape[1]
    super(CentroidLayer2, self).__init__(**kwargs)
    self.set_attr('centroids', centroids.name)
    self.set_attr('output_scores', output_scores)
    self.z = self.output
    diff = T.sqr(self.z.dimshuffle(0,1,'x', 2).repeat(centroids.z.get_value().shape[0], axis=2) - centroids.z.dimshuffle('x','x',0,1).repeat(self.z.shape[0],axis=0).repeat(self.z.shape[1],axis=1)) # TBQD
    if output_scores:
      self.make_output(T.cast(T.argmin(T.sqrt(T.sum(diff, axis=3)),axis=2,keepdims=True),'float32'))
    else:
      self.make_output(centroids.z[T.argmin(T.sqrt(T.sum(diff, axis=3)), axis=2)])

    if 'dual' in centroids.attrs:
      self.act = [ T.tanh(self.output), self.output ]
    else:
      self.act = [ self.output, self.output ]


class CentroidLayer(ForwardLayer):
  recurrent=True
  layer_class="centroid"

  def __init__(self, centroids, output_scores=False, entropy_weight=1.0, **kwargs):
    assert centroids
    kwargs['n_out'] = centroids.z.get_value().shape[1]
    super(CentroidLayer, self).__init__(**kwargs)
    self.set_attr('centroids', centroids.name)
    self.set_attr('output_scores', output_scores)
    self.set_attr('entropy_weight', entropy_weight)
    W_att_ce = self.add_param(self.create_forward_weights(centroids.z.get_value().shape[1], 1), name = "W_att_ce_%s" % self.name)
    W_att_in = self.add_param(self.create_forward_weights(self.attrs['n_out'], 1), name = "W_att_in_%s" % self.name)

    zc = centroids.z.dimshuffle('x','x',0,1).repeat(self.z.shape[0],axis=0).repeat(self.z.shape[1],axis=1) # TBQD
    ze = T.exp(T.dot(zc, W_att_ce) + T.dot(self.z, W_att_in).dimshuffle(0,1,'x',2).repeat(centroids.z.get_value().shape[0],axis=2)) # TBQ1
    att = ze / T.sum(ze, axis=2, keepdims=True) # TBQ1
    if output_scores:
      self.make_output(att.flatten(ndim=3))
    else:
      self.make_output(T.sum(att.repeat(self.attrs['n_out'],axis=3) * zc,axis=2)) # TBD

    self.constraints += entropy_weight * -T.sum(att * T.log(att))

    if 'dual' in centroids.attrs:
      self.act = [ T.tanh(self.output), self.output ]
    else:
      self.act = [ self.output, self.output ]


class CentroidEyeLayer(ForwardLayer):
  recurrent=True
  layer_class="eye"

  def __init__(self, n_clusters, output_scores=False, entropy_weight=0.0, **kwargs):
    centroids = T.eye(n_clusters)
    kwargs['n_out'] = n_clusters
    super(CentroidEyeLayer, self).__init__(**kwargs)
    self.set_attr('n_clusters', n_clusters)
    self.set_attr('output_scores', output_scores)
    self.set_attr('entropy_weight', entropy_weight)
    W_att_ce = self.add_param(self.create_forward_weights(n_clusters, 1), name = "W_att_ce_%s" % self.name)
    W_att_in = self.add_param(self.create_forward_weights(self.attrs['n_out'], 1), name = "W_att_in_%s" % self.name)

    zc = centroids.dimshuffle('x','x',0,1).repeat(self.z.shape[0],axis=0).repeat(self.z.shape[1],axis=1) # TBQD
    ze = T.exp(T.dot(zc, W_att_ce) + T.dot(self.z, W_att_in).dimshuffle(0,1,'x',2).repeat(n_clusters,axis=2)) # TBQ1
    att = ze / T.sum(ze, axis=2, keepdims=True) # TBQ1
    if output_scores:
      self.make_output(att.flatten(ndim=3))
    else:
      self.make_output(T.sum(att.repeat(self.attrs['n_out'],axis=3) * zc,axis=2)) # TBD
      #self.make_output(centroids[T.argmax(att.reshape((att.shape[0],att.shape[1],att.shape[2])), axis=2)])

    self.constraints += entropy_weight * -T.sum(att * T.log(att))
    self.act = [ T.tanh(self.output), self.output ]


class ProtoLayer(ForwardLayer):
  recurrent=True
  layer_class="proto"

  def __init__(self, train_proto=True, output_scores=False, **kwargs):
    super(ProtoLayer, self).__init__(**kwargs)
    W_proto = self.create_random_uniform_weights(self.attrs['n_out'], self.attrs['n_out'])
    if train_proto:
      self.add_param(W_proto, name = "W_proto_%s" % self.name)
    if output_scores:
      self.make_output(T.cast(T.argmax(self.z,axis=-1,keepdims=True),'float32'))
    else:
      self.make_output(W_proto[T.argmax(self.z,axis=-1)])
    self.act = [ T.tanh(self.output), self.output ]


class BaseInterpolationLayer(ForwardLayer): # takes a base defined over T and input defined over T' and outputs a T' vector built over an input dependent linear combination of the base elements
  layer_class = "base"

  def __init__(self, base=None, method="softmax", output_weights = False, **kwargs):
    assert base, "missing base in " + kwargs['name']
    kwargs['n_out'] = 1
    super(BaseInterpolationLayer, self).__init__(**kwargs)
    self.set_attr('base', ",".join([b.name for b in base]))
    self.set_attr('method', method)
    self.W_base = [ self.add_param(self.create_forward_weights(bs.attrs['n_out'], 1, name='W_base_%s_%s' % (bs.attrs['n_out'], self.name)), name='W_base_%s_%s' % (bs.attrs['n_out'], self.name)) for bs in base ]
    self.base = T.concatenate([b.output for b in base], axis=2) # TBD
    # self.z : T'
    bz = 0 # : T
    for x,W in zip(base, self.W_base):
      bz += T.dot(x.output,W) # TB1
    z = bz.reshape((bz.shape[0],bz.shape[1])).dimshuffle('x',1,0) + self.z.reshape((self.z.shape[0],self.z.shape[1])).dimshuffle(0,1,'x') # T'BT
    h = z.reshape((z.shape[0] * z.shape[1], z.shape[2])) # (T'xB)T
    if method == 'softmax':
      h_e = T.exp(h).dimshuffle(1,0)
      w = (h_e / T.sum(h_e, axis=0)).dimshuffle(1,0).reshape(z.shape).dimshuffle(2,1,0,'x').repeat(self.base.shape[2], axis=3) # TBT'D
      #w = T.nnet.softmax(h).reshape(z.shape).dimshuffle(2,1,0,'x').repeat(self.base.shape[2], axis=3) # TBT'D
    else:
      assert False, "invalid method %s in %s" % (method, self.name)

    self.set_attr('n_out', sum([b.attrs['n_out'] for b in base]))
    if output_weights:
      self.make_output((h_e / T.sum(h_e, axis=0, keepdims=True)).dimshuffle(1,0).reshape((self.base.shape[0],z.shape[1],z.shape[0])).dimshuffle(2,1,0))
    else:
      self.make_output(T.sum(self.base.dimshuffle(0,1,'x',2).repeat(z.shape[0], axis=2) * w, axis=0, keepdims=False).dimshuffle(1,0,2)) # T'BD


class ChunkingLayer(ForwardLayer): # Time axis reduction like in pLSTM described in http://arxiv.org/pdf/1508.01211v1.pdf
  layer_class = "chunking"

  def __init__(self, chunk_size=1, method = 'concat', **kwargs):
    assert chunk_size >= 1
    kwargs['n_out'] = sum([s.attrs['n_out'] for s in kwargs['sources']]) * chunk_size
    super(ChunkingLayer, self).__init__(**kwargs)
    self.set_attr('chunk_size', chunk_size)
    z = T.concatenate([s.output for s in self.sources], axis=2) # TBD
    residual = z.shape[0] % chunk_size
    padding = T.neq(residual,0) * (chunk_size - residual)

    calloc = T.alloc(numpy.cast[theano.config.floatX](0), z.shape[0] + padding, z.shape[1], z.shape[2])
    container = T.set_subtensor(
      calloc[:z.shape[0]],
      z).dimshuffle('x',0,1,2).reshape((chunk_size,calloc.shape[0] / chunk_size,calloc.shape[1],calloc.shape[2])) # CTBD
    z = T.concatenate([z,T.zeros((padding,z.shape[1],z.shape[2]), 'float32')], axis=0).dimshuffle('x',0,1,2).reshape((chunk_size,(z.shape[0] + padding) / chunk_size,z.shape[1],z.shape[2]))
    #ialloc = T.alloc(numpy.cast['int32'](1), z.shape[1], self.index.shape[1])
    self.index = T.set_subtensor(T.ones((z.shape[1]*z.shape[0],z.shape[2]),'int8')[:self.index.shape[0]],self.index)[::chunk_size]

    if method == 'concat':
      output = z.dimshuffle(1,2,3,0).reshape((z.shape[1], z.shape[2], z.shape[3] * chunk_size))
    elif method == 'average':
      output = z.mean(axis=0)
    self.make_output(output)


class LengthLayer(HiddenLayer):
  layer_class = "length"
  def __init__(self, min_len=0.0, max_len=1.0, use_real=0.0, err='ce', oracle=False, pad=0, **kwargs):
    kwargs['n_out'] = 2
    super(LengthLayer, self).__init__(**kwargs)
    self.set_attr('min_len',min_len)
    self.set_attr('max_len',max_len)
    z = self.get_linear_forward_output()
    z = T.nnet.softmax(z.reshape((z.shape[0]*z.shape[1],z.shape[2]))).reshape(z.shape)
    p = T.clip(T.cast(self.index,'float32') * z[:,:,1], T.constant(1e-20, 'float32'), T.constant(1., 'float32'))
    p = p / T.sum(p,axis=0) #T.nnet.softmax(z[:,:,1].dimshuffle(1,0)).dimshuffle(1,0)
    real = T.sum(T.cast(self.sources[0].target_index,'float32'), axis=0)
    hyp = T.sum(T.arange(z.shape[0],dtype='float32').dimshuffle(0,'x').repeat(z.shape[1],axis=1) * p, axis=0) + numpy.float32(1)
    idx = (self.index.flatten() > 0).nonzero()
    if err == 'ce':
      targets = T.set_subtensor(T.zeros((z.shape[0],z.shape[1]),'int32')[T.sum(self.sources[0].target_index,axis=0) - numpy.int32(1)], numpy.int32(1)).flatten()
      z = z.reshape((z.shape[0]*z.shape[1],z.shape[2]))
      nll, _ = T.nnet.crossentropy_softmax_1hot(x=z[idx], y_idx=targets[idx])
      self.cost_len = T.sum(nll)
    elif err == 'l2':
      self.cost_len = T.sum(self.sources[0].target_index) * T.mean((real - hyp)**2)
    elif err == 'exp':
      self.cost_len = T.sum(self.sources[0].target_index) * T.mean(T.switch(T.lt(real + numpy.float32(1.),hyp),
                                                                   T.sqrt(hyp-real), (real - hyp)**2))
    else:
      assert False, "invalid error: %s" % err

    if (oracle or self.train_flag) and T.and_(T.eq(self.index.shape[1], 1), T.le(self.sources[0].target_index[0],3)):
      self.length = T.cast(numpy.float32(use_real) * real + numpy.float32(1. - use_real) * hyp,'int32')
    else:
      self.length = T.cast(hyp,'int32')
    #self.length += numpy.int32(pad)
    idx, _ = theano.map(lambda l_t,m_t:T.concatenate([T.ones((l_t, ), 'int8'), T.zeros((m_t - l_t, ), 'int8')]),
                        sequences = [self.length], non_sequences=[T.max(self.length) + 1])
    self.index = idx.dimshuffle(1,0)[:-1]
    self.output = self.b

  def cost(self):
    return self.cost_len, None

  def cost_scale(self):
    return T.constant(self.attrs.get("cost_scale", 1.0), dtype="float32")


class LengthProjectionLayer(HiddenLayer):
  layer_class = "length_projection"
  def __init__(self, use_real=1.0, err='ce', oracle=False, pad=0, method="scale", **kwargs):
    kwargs['n_out'] = 1
    real = T.sum(T.cast(kwargs['index'],'float32'),axis=0)
    kwargs['index'] = T.ones((1,kwargs['index'].shape[1]), 'int8')
    super(LengthProjectionLayer, self).__init__(**kwargs)
    self.params = {}
    self.set_attr('method',method)
    z = T.concatenate([s.output[-1] for s in self.sources], axis=1)
    dim = sum([s.attrs['n_out'] for s in self.sources])
    self.W = self.add_param(self.create_random_uniform_weights(1, dim, l = 0.01, name='W_%s' % self.name))
    self.b = self.add_param(self.create_bias(1, "b_%s" % self.name))
    if method == 'scale':
      hyp = T.maximum(T.ones((z.shape[0],),'float32'), T.nnet.sigmoid(T.sum(self.W.repeat(z.shape[0],axis=0) * z,axis=1) + self.b.repeat(z.shape[0],axis=0)) * T.sum(self.sources[0].index, axis=0))
    elif method == 'map':
      hyp = T.maximum(T.ones((z.shape[0],),'float32'), T.sum(self.W.repeat(z.shape[0],axis=0) * z,axis=1) + self.b.repeat(z.shape[0],axis=0) + T.sum(self.sources[0].index, axis=0))
    self.cost_val = T.sum((hyp - real)**2)
    if self.train_flag or oracle:
      self.length = (1. - use_real) * T.ceil(hyp) + use_real * real
    else:
      self.length = T.ceil(hyp)
    self.length = T.cast(self.length, 'int32')
    idx, _ = theano.map(lambda l_t,m_t:T.concatenate([T.ones((l_t, ), 'int8'), T.zeros((m_t - l_t, ), 'int8')]),
                        sequences = [self.length], non_sequences=[T.max(self.length) + 1])
    self.index = idx.dimshuffle(1,0)[:-1]
    self.output = z

  def cost(self):
    return self.cost_val, None

  def cost_scale(self):
    return T.constant(self.attrs.get("cost_scale", 1.0), dtype="float32")


class AttentionLengthLayer(_NoOpLayer):
  layer_class = "attention_length"
  def __init__(self, use_real=1.0, oracle=False, filter=[3,3], n_features=1, **kwargs):
    super(AttentionLengthLayer, self).__init__(**kwargs)
    self.params = {}
    self.set_attr('use_real', use_real)
    self.set_attr('oracle', oracle)
    self.set_attr('filter', filter)
    nT = kwargs['sources'][0].output.shape[0]
    attention = T.zeros((self.index.shape[0], self.index.shape[1], nT), 'float32')
    for src in kwargs['sources']:
      for att in src.attention:
        attention += att
    l = 6. / (filter[0]*filter[1])
    values = numpy.asarray(self.rng.uniform(low=-l, high=l, size=(n_features, 1, filter[0], filter[1])), dtype=theano.config.floatX)
    F = self.add_param(self.shared(value=values, name="F"))
<<<<<<< HEAD
    conv = T.nnet.conv2d(border_mode='full',
                        input=attention.dimshuffle(1,'x',2,0), # B1TN
                        filters=F).dimshuffle(3,0,2,1)[filter[1]/2:-filter[1]/2+1,:,filter[0]/2:-filter[0]/2+1]
    halting = T.exp(T.max(conv.reshape(attention.shape),axis=2)) # NB
    halting = T.extra_ops.cumsum(halting, axis=0)
=======
    halting = T.nnet.conv2d(border_mode='full',
                           input=attention.dimshuffle(1,'x',2,0), # B1TN
                           filters=F).dimshuffle(3,0,2,1)[filter[1]/2:-filter[1]/2+1,:,filter[0]/2:-filter[0]/2+1] # NBTF
    if n_features > 1:
      W_f = self.add_param(self.create_forward_weights(n_features,1,'W_f'))
      halting = T.dot(halting, W_f)
    halting = T.exp(T.max(halting,axis=2).reshape(self.index.shape)) # NB
    halting = halting.reshape(attention.shape)
>>>>>>> b8d2444d
    halting = halting / T.sum(halting,axis=0,keepdims=True)
    hyp = T.sum(halting * T.arange(halting.shape[0],dtype='float32').dimshuffle(0,'x').repeat(halting.shape[1],axis=1),axis=0)
    real = T.sum(T.cast(kwargs['index'], 'float32'), axis=0)
    x_in, n_in = concat_sources(self.sources)
    self.cost_val = T.sum((hyp - real)**2)
    if self.train_flag or oracle:
      self.length = (1. - use_real) * T.ceil(hyp) + use_real * real
    else:
      self.length = T.ceil(hyp)
    self.length = T.cast(self.length, 'int32')
    out, _ = theano.map(lambda l_t,x_t,m_t:(T.concatenate([T.ones((l_t, ), 'int8'), T.zeros((m_t - l_t, ), 'int8')]),
                                            T.concatenate([x_t[:l_t], T.zeros((m_t - l_t,x_t.shape[1]), 'float32')])),
                        sequences = [self.length,x_in.dimshuffle(1,0,2)], non_sequences=[T.max(self.length) + 1])
    self.attrs['n_out'] = n_in
    self.index = out[0].dimshuffle(1,0)[:-1]
    self.make_output(out[1].dimshuffle(1,0,2)[:-1])

  def cost(self):
    return self.cost_val, None

  def cost_scale(self):
    return T.constant(self.attrs.get("cost_scale", 1.0), dtype="float32")


class AttentionLayer(_NoOpLayer):
  layer_class = 'attention'

  def __init__(self, base, conv_x=None, conv_y=None, **kwargs):
    super(AttentionLayer, self).__init__(**kwargs)
    if conv_x:
      self.set_attr('conv_x',conv_x)
    if conv_y:
      self.set_attr('conv_y',conv_y)
    self.set_attr('base', ",".join([b.name for b in base]))
    self.attrs['n_out'] = kwargs['n_out']
    self.W_out = self.add_param(self.create_forward_weights(base[0].attrs['n_out'], self.attrs['n_out']), 'W_out')
    self.b_out = self.add_param(self.create_bias(self.attrs['n_out']), 'b_out')
    base = base[0].output if len(base) == 1 else T.concatenate([b.output for b in base], axis=2)
    base = T.tanh(T.dot(base,self.W_out) + self.b_out)
    attention = T.zeros((self.index.shape[0],self.index.shape[1],base.shape[0]), 'float32')
    for src in kwargs['sources']:
      for att in src.attention:
        attention += att
    attention = attention / attention.sum(axis=2, keepdims=True) # NBT
    #self.make_output(attention)
    attention = attention.dimshuffle(0,1,'x',2).repeat(base.shape[2],axis=2) # NBDT
    self.make_output(T.sum(base.dimshuffle('x',1,2,0).repeat(self.index.shape[0],axis=0) * attention,axis=3))


class SignalSplittingLayer(HiddenLayer):
  layer_class = "signal_splitter"
  def __init__(self, base, p=0.5, oracle=False, **kwargs):
    kwargs['n_out'] = 1
    real = T.sum(T.cast(kwargs['index'],'float32'),axis=0)
    #kwargs['index'] = T.ones((1,kwargs['index'].shape[1]), 'int8')
    super(SignalSplittingLayer, self).__init__(**kwargs)
    self.params = {}
    z = T.concatenate([s.output[-1] for s in base], axis=1)
    dim = sum([s.attrs['n_out'] for s in base])
    self.W = self.add_param(self.create_random_uniform_weights(1, dim, l = 0.1, name='W_%s' % self.name))
    self.b = self.add_param(self.create_bias(1, "b_%s" % self.name))
    hyp = (T.nnet.sigmoid(T.sum(self.W.repeat(z.shape[0],axis=0) * z,axis=1)) + self.b.repeat(z.shape[0],axis=0)) * T.sum(base[0].index, axis=0)
    self.cost_val = 0.0 #T.sum((hyp - real)**2)
    self.p = p
    from theano.sandbox.rng_mrg import MRG_RandomStreams as RandomStreams
    srng = RandomStreams(self.rng.randint(1234) + 1)
    if self.train_flag:
      self.xflag = T.cast(srng.binomial(n=1, p=1.0 - p, size=(1,)), 'float32')[0]
    else:
      self.xflag = T.constant(1., 'float32')
    if oracle:
      self.length = real
    else:
      self.length = self.xflag * T.ceil(hyp) + (1 - self.xflag) * real
    self.length = T.cast(self.length, 'int32')

    idx, _ = theano.map(lambda l_t,m_t:T.concatenate([T.ones((l_t, ), 'int8'), T.zeros((m_t - l_t, ), 'int8')]),
                        sequences = [self.length], non_sequences=[T.max(self.length) + 1])
    self.index = idx.dimshuffle(1,0)[:-1]
    self.output = z

  def cost(self):
    return self.cost_val, None

  def cost_scale(self):
    return T.constant(self.attrs.get("cost_scale", 1.0), dtype="float32")


class RoutingLayer(HiddenLayer):
  layer_class = "signal_router"
  def __init__(self, base, p=0.5, oracle=False, **kwargs):
    kwargs['n_out'] = 1
    real = T.sum(T.cast(kwargs['index'],'float32'),axis=0)
    #kwargs['index'] = T.ones((1,kwargs['index'].shape[1]), 'int8')
    super(RoutingLayer, self).__init__(**kwargs)
    self.params = {}
    z = T.concatenate([s.output[-1] for s in base], axis=1)
    self.cost_val = 0.0 #T.sum((hyp - real)**2)
    self.p = p
    from theano.sandbox.rng_mrg import MRG_RandomStreams as RandomStreams
    srng = RandomStreams(self.rng.randint(1234) + 1)
    if self.train_flag:
      self.xflag = T.cast(srng.binomial(n=1, p=1.0 - p, size=(1,)), 'float32')[0]
    else:
      self.xflag = T.constant(1., 'float32')
    import theano.ifelse
    self.output = z #theano.ifelse.ifelse(self.xflag, base[0].output, base[1].output)
    self.act = [ theano.ifelse.ifelse(self.xflag, base[0].act[i][-1:], base[1].act[i][-1:]) for i in xrange(len(base[0].act))]
    self.length = real
    #idx, _ = theano.map(lambda l_t,m_t:T.concatenate([T.ones((l_t, ), 'int8'), T.zeros((m_t - l_t, ), 'int8')]),
    #                    sequences = [self.length], non_sequences=[T.max(self.length) + 1])
    #self.index = idx.dimshuffle(1,0)[:-1]

  def cost(self):
    return self.cost_val, None

  def cost_scale(self):
    return T.constant(self.attrs.get("cost_scale", 1.0), dtype="float32")


class RandomRouteLayer(_NoOpLayer):
  layer_class = "random_route"

  def __init__(self, p=None, test_route=-1, n_out=None, **kwargs):
    super(RandomRouteLayer, self).__init__(**kwargs)
    assert len(kwargs['sources']) > 1, "There is no route to select."
    if p is None:
      p = [1. / len(kwargs['sources'])] * len(kwargs['sources'])
    if isinstance(p, (int, long, float)):
      p = [p]
    assert isinstance(p, (list, tuple))
    if len(p) == len(self.sources) - 1:
      p.append(1.-sum(p))
    assert sum(p) == 1. and all([x>=0. for x in p])
    assert len(p) == len(self.sources)
    if not n_out:
      n_out = self.sources[0].attrs['n_out']
    assert all([n_out == s.attrs['n_out'] for s in self.sources])
    self.set_attr('n_out', n_out)
    self.set_attr('p', p)
    self.set_attr('test_route', test_route)
    import theano.ifelse
    if not self.train_flag:
      if test_route >= 0:
        self.output = self.sources[test_route].output
      else:
        output = numpy.float32(p[0]) * self.sources[0].output
        for s, pc in zip(self.sources[1:], p[1:]):
          output += numpy.float32(pc) * s.output
        self.output = output
    else:
      from theano.sandbox.rng_mrg import MRG_RandomStreams as RandomStreams
      rng = RandomStreams(self.rng.randint(1234) + 1)
      rv = rng.uniform((1,), low=0.0, high=1.0, dtype="float32")[0]
      output = self.sources[0].output
      p0 = p[0]
      for s, pc in zip(self.sources[1:], p[1:]):
        output = theano.ifelse.ifelse(T.gt(rv, numpy.float32(p0)), s.output, output)
        p0 += pc
      self.output = output


class AdaptiveDepthLayer(HiddenLayer):
  layer_class = "adaptive_depth"

  def __init__(self, eps=0.01, tau=0.01, bias=-1.0, damping='graves', **kwargs):
    kwargs['n_out'] = 1
    super(AdaptiveDepthLayer, self).__init__(**kwargs)
    self.attrs['n_out'] = kwargs['sources'][0].attrs['n_out']
    self.attrs['tau'] = tau
    self.attrs['eps'] = eps
    self.attrs['bias'] = bias
    self.attrs['damping'] = damping
    assert all([l.attrs['n_out'] == self.attrs['n_out'] for l in kwargs['sources']])
    shape = self.index.shape
    P = T.zeros((shape[0],shape[1]),'float32')
    M = T.zeros((shape[0],shape[1]),'int8')
    H = T.zeros((shape[0],shape[1],self.attrs['n_out']),'float32')
    threshold = T.constant(1. - eps,'float32')
    self.cost_val = T.constant(0,'float32')
    for W,layer,i in zip(self.W_in,kwargs['sources'],range(len(self.W_in))):
      h = layer.act[1][::layer.attrs['direction']] if layer.layer_class=='rec' else layer.output
      if damping == 'random':
        p = T.cast(self.rng.uniform(size=shape),'float32')
        del self.params[W.name]
      else:
        p = T.nnet.sigmoid(T.dot(h,W) + self.b + T.constant(bias,'float32'))[:,:,0]
      N = T.ge(P + p, threshold) * T.lt(P, threshold)
      M += N
      Q = N.dimshuffle(0,1,'x').repeat(layer.attrs['n_out'],axis=2)
      H = Q * layer.output + (numpy.float32(1.) - Q) * H
      if damping == 'graves':
        self.cost_val += T.sum((numpy.float32(i+2) - P) * T.cast(N,'float32')) # ((1-P) + (i+1))*N
      elif damping == 'expected':
        self.cost_val += T.sum(T.cast(N,'float32') * p * numpy.float32(i+1))
      P += p
    # target probability not reached
    M = numpy.float32(1.) - T.cast(M,'float32')
    H += M.dimshuffle(0,1,'x').repeat(layer.attrs['n_out'],axis=2) * layer.output
    if damping == 'graves':
      self.cost_val += T.sum((numpy.float32(len(self.W_in)+1) - P) * M)
    elif damping == 'expected':
      self.cost_val += T.sum(M * P * numpy.float32(len(self.W_in)))
    self.make_output(H)

  def cost(self):
    return self.cost_val,None
  def cost_scale(self):
    return T.constant(self.attrs['tau'],'float32')


class AttentionReshapeLayer(_NoOpLayer):
  layer_class = 'attention_reshape'

  def __init__(self, conf=0.3, pad=1, cap=1, **kwargs):
    super(AttentionReshapeLayer, self).__init__(**kwargs)
    assert cap >= pad
    target = 'classes' if not 'target' in self.attrs else self.attrs['target']
    x_in, n_in = concat_sources(self.sources)
    x_in = x_in.reshape((self.index.shape[0] * self.index.shape[1], n_in))
    self.set_attr('n_out', n_in)
    self.set_attr('conf', conf)
    self.set_attr('pad', pad)
    self.set_attr('cap',cap)
    conf = T.constant(conf,'float32')
    pad = T.constant(pad,'int32')
    cap = T.constant(cap, 'int32')
    attention = T.constant(0,'float32')
    for src in kwargs['sources']:
      for att in src.attention:
        attention += att
    attention = attention / attention.sum(axis=2,keepdims=True)
    B = (T.argmax(attention, axis=2) + T.arange(attention.shape[1],dtype='float32') * T.cast(attention.shape[2],'float32')).flatten()
    H = T.cast(T.max(T.ge(attention,conf),axis=2),'float32') * T.cast(self.index,'float32') # NB
    Q = T.switch(T.le(H.shape[0], cap), H, H[:-self.attrs['cap']])
    def smooth(h, h_p, c_p):
      c_t = (c_p + numpy.float32(1.))
      h_t = T.cast(T.and_(T.cast(h,'int32'),T.ge(c_t,cap)),'float32')
      return h_t, c_t * T.cast(1-h_t,'float32')
    outputs, _ = theano.scan(smooth, sequences=[Q], outputs_info=[T.zeros_like(Q[0]),T.zeros((self.index.shape[1],),'float32')])
    marker = T.switch(T.le(H.shape[0],cap), outputs[0], T.concatenate([outputs[0],H[-self.attrs['cap']:]],axis=0))
    marker = T.inc_subtensor(marker[-1],numpy.float32(1.)).flatten()
    idx = (marker > 0).nonzero()
    length_y = T.arange(marker.shape[0],dtype='int32')[idx[1:]] - T.arange(marker.shape[0],dtype='int32')[idx[:-1]]
    offset_y = T.extra_ops.cumsum(length_y)
    max_len_y = T.max(length_y)+numpy.int32(1)
    length_x = T.cast(B[idx[1:]] - B[idx[:-1]],'int32')
    offset_x = T.extra_ops.cumsum(length_x)
    max_len_x = T.max(length_x)+numpy.int32(1)
    def cut(l_x, o_x, l_y, o_y, X, Y, maxx, maxy):
      x = T.concatenate([X[o_x:o_x + l_x], T.zeros((maxx-l_x,n_in),'float32')], axis=0)
      i = T.concatenate([T.zeros((l_x,),'int8'), T.zeros((maxx - l_x,),'int8')], axis=0)
      y = T.concatenate([Y[o_y:o_y + l_y], T.zeros((maxy-l_y,),'int32')], axis=0)
      return x, y, i
    outputs, _ = theano.map(cut, sequences=[length_x,offset_x,length_y,offset_y],
                            non_sequences=[x_in,self.y_in[target],max_len_x,max_len_y])
    self.y_out = outputs[1].dimshuffle(1,0)[:-1]
    self.index = outputs[2].dimshuffle(1,0)[:-1]
    self.make_output(outputs[0].dimshuffle(1,0,2)[:-1])


class DetectionLayer(HiddenLayer):
  layer_class = "detection"
  def __init__(self, label_idx, **kwargs):
    kwargs['n_out'] = 2
    super(DetectionLayer, self).__init__(**kwargs)
    z = self.get_linear_forward_output()
    z = T.nnet.softmax(z.reshape((z.shape[0]*z.shape[1],z.shape[2]))).reshape(z.shape)
    idx = (self.index.flatten() > 0).nonzero()
    targets = T.eq(self.y_in[self.attrs['target']], label_idx)
    z = z.reshape((z.shape[0]*z.shape[1],z.shape[2]))
    nll, _ = T.nnet.crossentropy_softmax_1hot(x=z[idx], y_idx=targets[idx])
    self.cost_val = T.sum(nll)
    self.output = z

  def cost(self):
    return self.cost_val, None


class TruncationLayer(Layer):
  layer_class = "trunc"

  def __init__(self, n_trunc, **kwargs):
    kwargs['n_out'] = sum([s.attrs['n_out'] for s in kwargs['sources']])
    super(TruncationLayer, self).__init__(**kwargs)
    self.set_attr('from', ",".join([s.name for s in self.sources]))
    self.set_attr('n_trunc', n_trunc)
    n_trunc = T.switch(T.gt(n_trunc, self.index.shape[0]), self.index.shape[0], n_trunc)
    z = T.concatenate([s.output for s in self.sources], axis=2)
    self.index = self.index[:n_trunc]
    self.make_output(z[:n_trunc])
    #self.make_output(z)


class CorruptionLayer(ForwardLayer): # x = x + noise
  layer_class = "corruption"
  from theano.sandbox.rng_mrg import MRG_RandomStreams as RandomStreams
  rng = RandomStreams(hash(layer_class) % 2147462579)

  def __init__(self, noise='gaussian', p=0.0, **kwargs):
    kwargs['n_out'] = sum([s.attrs['n_out'] for s in kwargs['sources']])
    super(CorruptionLayer, self).__init__(**kwargs)
    self.set_attr('noise', noise)
    self.set_attr('p', p)

    z = T.concatenate([s.output for s in self.sources], axis=2)
    if noise == 'gaussian':
      z = self.rng.normal(size=z.shape,avg=0,std=p,dtype='float32') + (z - T.mean(z, axis=(0,1), keepdims=True)) / T.std(z, axis=(0,1), keepdims=True)
    self.make_output(z)

class InputBase(Layer):
  layer_class = "input_base"

  def __init__(self, **kwargs):
    kwargs['n_out'] = 1
    super(InputBase, self).__init__(**kwargs)
    assert len(self.sources) == 1
    self.set_attr('from', ",".join([s.name for s in self.sources]))
    self.make_output(self.sources[0].W_in[0].dimshuffle(0,'x',1).repeat(self.index.shape[1],axis=1))
    self.set_attr('n_out', self.sources[0].W_in[0].get_value().shape[1])

class ConvPoolLayer(ForwardLayer):
  layer_class = "convpool"

  def __init__(self, dx, dy, fx, fy, **kwargs):
    kwargs['n_out'] = fx * fy
    super(ConvPoolLayer, self).__init__(**kwargs)
    self.set_attr('dx', dx) # receptive fields
    self.set_attr('dy', dy)
    self.set_attr('fx', fx) # receptive fields
    self.set_attr('fy', fy)

    # instantiate 4D tensor for input
    n_in = numpy.sum([s.output for s in self.sources])
    assert n_in == dx * dy
    x_in  = T.concatenate([s.output for s in self.sources], axis = -1).dimshuffle(0,1,2,'x').reshape(self.sources[0].shape[0], self.sources[0].shape[1],dx, dy)
    range = 1.0 / numpy.sqrt(dx*dy)
    self.W = self.add_param(self.shared( numpy.asarray(self.rng.uniform(low=-range,high=range,size=(2,1,fx,fy)), dtype = theano.config.floatX), name = "W_%s" % self.name), name = "W_%s" % self.name)
    conv_out = conv.conv2d(x_in, self.W)

    # initialize shared variable for weights.
    w_shp = (2, 3, 9, 9)
    w_bound = numpy.sqrt(3 * 9 * 9)
    W = self.shared( numpy.asarray(
                rng.uniform(
                    low=-1.0 / w_bound,
                    high=1.0 / w_bound,
                    size=w_shp),
                dtype=input.dtype), name ='W')

    # initialize shared variable for bias (1D tensor) with random values
    # IMPORTANT: biases are usually initialized to zero. However in this
    # particular application, we simply apply the convolutional layer to
    # an image without learning the parameters. We therefore initialize
    # them to random values to "simulate" learning.
    b_shp = (2,)
    b = self.shared(numpy.asarray(
                rng.uniform(low=-.5, high=.5, size=b_shp),
                dtype=input.dtype), name ='b')

    # build symbolic expression that computes the convolution of input with filters in w
    conv_out = conv.conv2d(input, W)

    # build symbolic expression to add bias and apply activation function, i.e. produce neural net layer output
    # A few words on ``dimshuffle`` :
    #   ``dimshuffle`` is a powerful tool in reshaping a tensor;
    #   what it allows you to do is to shuffle dimension around
    #   but also to insert new ones along which the tensor will be
    #   broadcastable;
    #   dimshuffle('x', 2, 'x', 0, 1)
    #   This will work on 3d tensors with no broadcastable
    #   dimensions. The first dimension will be broadcastable,
    #   then we will have the third dimension of the input tensor as
    #   the second of the resulting tensor, etc. If the tensor has
    #   shape (20, 30, 40), the resulting tensor will have dimensions
    #   (1, 40, 1, 20, 30). (AxBxC tensor is mapped to 1xCx1xAxB tensor)
    #   More examples:
    #    dimshuffle('x') -> make a 0d (scalar) into a 1d vector
    #    dimshuffle(0, 1) -> identity
    #    dimshuffle(1, 0) -> inverts the first and second dimensions
    #    dimshuffle('x', 0) -> make a row out of a 1d vector (N to 1xN)
    #    dimshuffle(0, 'x') -> make a column out of a 1d vector (N to Nx1)
    #    dimshuffle(2, 0, 1) -> AxBxC to CxAxB
    #    dimshuffle(0, 'x', 1) -> AxB to Ax1xB
    #    dimshuffle(1, 'x', 0) -> AxB to Bx1xA
    output = T.nnet.sigmoid(conv_out + b.dimshuffle('x', 0, 'x', 'x'))

    # create theano function to compute filtered images
    f = theano.function([input], output)


class LossLayer(Layer):
  layer_class = "loss"

  def __init__(self, loss, copy_input=None, **kwargs):
    """
    :param theano.Variable index: index for batches
    :param str loss: e.g. 'ce'
    """
    super(LossLayer, self).__init__(**kwargs)
    y = self.y_in
    if copy_input:
      self.set_attr("copy_input", copy_input.name)
    if not copy_input:
      self.z = self.b
      self.W_in = [self.add_param(self.create_forward_weights(source.attrs['n_out'], self.attrs['n_out'],
                                                              name="W_in_%s_%s" % (source.name, self.name)))
                   for source in self.sources]

      assert len(self.sources) == len(self.masks) == len(self.W_in)
      assert len(self.sources) > 0
      for source, m, W in zip(self.sources, self.masks, self.W_in):
        if source.attrs['sparse']:
          self.z += W[T.cast(source.output[:,:,0], 'int32')]
        elif m is None:
          self.z += self.dot(source.output, W)
        else:
          self.z += self.dot(self.mass * m * source.output, W)
    else:
      self.z = copy_input.output
    self.set_attr('from', ",".join([s.name for s in self.sources]))
    if self.y.dtype.startswith('int'):
      i = (self.index.flatten() > 0).nonzero()
    elif self.y.dtype.startswith('float'):
      i = (self.index.flatten() > 0).nonzero()
    self.j = ((T.constant(1.0) - self.index.flatten()) > 0).nonzero()
    loss = loss.encode("utf8")
    self.attrs['loss'] = self.loss
    n_reps = T.switch(T.eq(self.z.shape[0], 1), self.index.shape[0], 1)
    output = self.output.repeat(n_reps,axis=0)
    y_m = output.reshape((output.shape[0]*output.shape[1],output.shape[2]))
    self.known_grads = None
    if loss == 'ce':
      if self.y.type == T.ivector().type:
        nll, pcx = T.nnet.crossentropy_softmax_1hot(x=y_m[i], y_idx=y[i])
      else:
        pcx = T.nnet.softmax(y_m[i])
        nll = -T.dot(T.log(T.clip(pcx, 1.e-38, 1.e20)), y[i].T)
      self.constraints += T.sum(nll)
      self.make_output(pcx.reshape(output.shape))
    elif loss == 'entropy':
      h_e = T.exp(self.y_m) #(TB)
      pcx = T.clip((h_e / T.sum(h_e, axis=1, keepdims=True)).reshape((self.index.shape[0],self.index.shape[1],self.attrs['n_out'])), 1.e-6, 1.e6) # TBD
      ee = self.index * -T.sum(pcx * T.log(pcx)) # TB
      nll, pcx = T.nnet.crossentropy_softmax_1hot(x=self.y_m, y_idx=self.y) # TB
      ce = nll.reshape(self.index.shape) * self.index # TB
      y = self.y.reshape(self.index.shape) * self.index # TB
      f = T.any(T.gt(y,0), axis=0) # B
      self.constraints += T.sum(f * T.sum(ce, axis=0) + (1-f) * T.sum(ee, axis=0))
      self.make_output(pcx.reshape(output.shape))
    elif loss == 'priori':
      pcx = T.nnet.softmax(y_m)[i, y[i]]
      pcx = T.clip(pcx, 1.e-38, 1.e20)  # For pcx near zero, the gradient will likely explode.
      self.constraints += -T.sum(T.log(pcx))
      self.make_output(pcx.reshape(output.shape))
    elif loss == 'sse':
      if self.y.dtype.startswith('int'):
        y_f = T.cast(T.reshape(y, (y.shape[0] * y.shape[1]), ndim=1), 'int32')
        y_oh = T.eq(T.shape_padleft(T.arange(self.attrs['n_out']), y_f.ndim), T.shape_padright(y_f, 1))
        self.constraints += T.mean(T.sqr(y_m[i] - y_oh[i]))
      else:
        self.constraints += T.sum(T.sqr(y_m[i] - y.reshape(y_m.shape)[i]))
      self.make_output(y_m[i].reshape(output.shape))
    else:
      raise NotImplementedError()

    if y.dtype.startswith('int'):
      if y.type == T.ivector().type:
        self.error = T.sum(T.neq(T.argmax(y_m[i], axis=-1), y[i]))
      else:
        self.error = T.sum(T.neq(T.argmax(y_m[i], axis=-1), T.argmax(y[i], axis = -1)))
    elif y.dtype.startswith('float'):
      self.error = T.sum(T.sqr(y_m[i] - y.reshape(y_m.shape)[i]))
    else:
      raise NotImplementedError()


class ErrorsLayer(_NoOpLayer):
  layer_class = "errors"

  def __init__(self, target, **kwargs):
    super(ErrorsLayer, self).__init__(**kwargs)
    self.set_attr("target", target)
    assert target in self.network.y
    self.y = self.network.y[target]
    assert self.y.ndim == 2
    n_out = self.network.n_out[target][0]
    self.set_attr("n_out", n_out)
    self.set_attr("sparse", True)
    self.z, z_dim = concat_sources(self.sources, unsparse=True)
    assert z_dim == n_out
    self.output = T.neq(T.argmax(self.z, axis=2), self.y) * self.index

  def errors(self):
    """
    :rtype: theano.Variable
    """
    return T.sum(self.output)


############################################ START HERE #####################################################
class ConvLayer(_NoOpLayer):
  layer_class = "conv_layer"

  """
    This is class for Convolution Neural Networks
    Get the reference from deeplearning.net/tutorial/lenet.html
  """

  def __init__(self, dimension_row, dimension_col, n_features, filter_row, filter_col, stack_size=1,
               pool_size=(2, 2), border_mode='valid', ignore_border=True, **kwargs):
    """
    :param dimension_row: integer
        the number of row(s) from the input
    :param dimension_col: integer
        the number of column(s) from the input
    :param n_features: integer
        the number of feature map(s) / filter(S) that will be used for the filter shape
    :param filter_row: integer
        the number of row(s) from the filter shape
    :param filter_col: integer
        the number of column(s) from the filter shape
    :param stack_size: integer
        the number of color channel (default is Gray scale) for the first input layer and
        the number of feature mapss/filters from the previous layer for the convolution layer
        (default value is 1)
    :param pool_size: tuple of length 2
        Factor by which to downscale (vertical, horizontal)
        (default value is (2, 2))
    :param border_mode: string
        'valid'-- only apply filter to complete patches of the image. Generates
                  output of shape: (image_shape - filter_shape + 1)
        'full' -- zero-pads image to multiple of filter shape to generate output
                  of shape: (image_shape + filter_shape - 1)
        (default value is 'valid')
    :param ignore_border: boolean
        True  -- (5, 5) input with pool_size = (2, 2), will generate a (2, 2) output.
        False -- (5, 5) input with pool_size = (2, 2), will generate a (3, 3) output.
    """

    # number of output dimension validation based on the border_mode
    if border_mode == 'valid':
      conv_n_out = (dimension_row - filter_row + 1) * (dimension_col - filter_col + 1)
    elif border_mode == 'full':
      conv_n_out = (dimension_row + filter_row - 1) * (dimension_col + filter_col - 1)
    else:
      assert False, 'invalid border_mode %r' % border_mode

    n_out = conv_n_out * n_features / (pool_size[0] * pool_size[1])
    super(ConvLayer, self).__init__(**kwargs)

    # set all attributes of this class
    self.set_attr('n_out', n_out)  # number of output dimension
    self.set_attr('dimension_row', dimension_row)
    self.set_attr('dimension_col', dimension_col)
    self.set_attr('n_features', n_features)
    self.set_attr('filter_row', filter_row)
    self.set_attr('filter_col', filter_col)
    self.set_attr('stack_size', stack_size)
    self.set_attr('pool_size', pool_size)
    self.set_attr('border_mode', border_mode)
    self.set_attr('ignore_border', ignore_border)

    n_in = sum([s.attrs['n_out'] for s in self.sources])
    assert n_in == dimension_row * dimension_col * stack_size

    # our CRNN input is 3D tensor that consists of (time, batch, dim)
    # however, the convolution function only accept 4D tensor which is (batch size, stack size, nb row, nb col)
    # therefore, we should convert our input into 4D tensor
    input = T.concatenate([s.output for s in self.sources], axis=-1)  # (time, batch, input-dim = row * col * stack_size)
    input.name = 'conv_layer_input_concat'
    time = input.shape[0]
    batch = input.shape[1]
    input2 = input.reshape((time * batch, dimension_row, dimension_col, stack_size))  # (time * batch, row, col, stack_size)
    self.input = input2.dimshuffle(0, 3, 1, 2)  # (batch, stack_size, row, col)
    self.input.name = 'conv_layer_input_final'

    # filter shape is tuple/list of length 4 which is (nb filters, stack size, filter row, filter col)
    self.filter_shape = (n_features, stack_size, filter_row, filter_col)

    # weight parameter
    self.W = self.add_param(self._create_weights(filter_shape=self.filter_shape, pool_size=pool_size))
    # bias parameter
    self.b = self.add_param(self._create_bias(n_features=n_features))

    # convolution function
    self.conv_out = conv.conv2d(
      input=self.input,
      filters=self.W,
      filter_shape=self.filter_shape,
      border_mode=border_mode
    )
    self.conv_out.name = 'conv_layer_conv_out'

    # max pooling function
    self.pooled_out = downsample.max_pool_2d(
      input=self.conv_out,
      ds=pool_size,
      ignore_border=ignore_border
    )
    self.pooled_out.name = 'conv_layer_pooled_out'

    # calculate the convolution output which returns (batch, nb filters, nb row, nb col)
    output = T.tanh(self.pooled_out + self.b.dimshuffle('x', 0, 'x', 'x'))  # (time*batch, filter, out-row, out-col)
    output.name = 'conv_layer_output_plus_bias'

    # our CRNN only accept 3D tensor (time, batch, dim)
    # so, we have to convert the output back to 3D tensor
    output2 = output.dimshuffle(0, 2, 3, 1)  # (time*batch, out-row, out-col, filter)
    self.output = output2.reshape((time, batch, output2.shape[1] * output2.shape[2] * output2.shape[3]))  # (time, batch, out-dim)
    self.make_output(self.output)

  # function for calculating the weight parameter of this class
  def _create_weights(self, filter_shape, pool_size):
    rng = numpy.random.RandomState(23455)
    fan_in = numpy.prod(filter_shape[1:])  # stack_size * filter_row * filter_col
    fan_out = (filter_shape[0] * numpy.prod(filter_shape[2:]) / numpy.prod(pool_size))  # (n_features * (filter_row * filter_col)) / (pool_size[0] * pool_size[1])

    W_bound = numpy.sqrt(6. / (fan_in + fan_out))
    return self.shared(
      numpy.asarray(
        rng.uniform(low=-W_bound, high=W_bound, size=filter_shape),
        dtype=theano.config.floatX
      ),
      borrow=True,
      name="W_conv"
    )

  # function for calculating the bias parameter of this class
  def _create_bias(self, n_features):
    return self.shared(
      numpy.zeros(
        (n_features,),
        dtype=theano.config.floatX
      ),
      borrow=True,
      name="b_conv"
    )
############################################# END HERE ######################################################
###########################################TRYING BORDER_MODE = 'SAME'#######################################
class NewConvLayer(_NoOpLayer):
  layer_class = "new_conv_layer"

  """
    This is class for Convolution Neural Networks
    Get the reference from deeplearning.net/tutorial/lenet.html
  """

  def __init__(self, dimension_row, dimension_col, n_features, filter_row, filter_col, stack_size=1,
               pool_size=(2, 2), border_mode='valid', ignore_border=True, **kwargs):
    """

    :param dimension_row: integer
        the number of row(s) from the input

    :param dimension_col: integer
        the number of column(s) from the input

    :param n_features: integer
        the number of feature map(s) / filter(S) that will be used for the filter shape

    :param filter_row: integer
        the number of row(s) from the filter shape

    :param filter_col: integer
        the number of column(s) from the filter shape

    :param stack_size: integer
        the number of color channel (default is Gray scale) for the first input layer and
        the number of feature mapss/filters from the previous layer for the convolution layer
        (default value is 1)

    :param pool_size: tuple of length 2
        Factor by which to downscale (vertical, horizontal)
        (default value is (2, 2))

    :param border_mode: string
        'valid'-- only apply filter to complete patches of the image. Generates
                  output of shape: (image_shape - filter_shape + 1)
        'full' -- zero-pads image to multiple of filter shape to generate output
                  of shape: (image_shape + filter_shape - 1)
        (default value is 'valid')

    :param ignore_border: boolean
        True  -- (5, 5) input with pool_size = (2, 2), will generate a (2, 2) output.
        False -- (5, 5) input with pool_size = (2, 2), will generate a (3, 3) output.

    """

    # number of output dimension validation based on the border_mode
    if border_mode == 'valid':
      conv_n_out = (dimension_row - filter_row + 1) * (dimension_col - filter_col + 1)
    elif border_mode == 'full':
      conv_n_out = (dimension_row + filter_row - 1) * (dimension_col + filter_col - 1)
    elif border_mode == 'same':
      conv_n_out = (dimension_row * dimension_col)
    else:
      assert False, 'invalid border_mode %r' % border_mode

    n_out = conv_n_out * n_features / (pool_size[0] * pool_size[1])
    super(NewConvLayer, self).__init__(**kwargs)

    # set all attributes of this class
    self.set_attr('n_out', n_out)  # number of output dimension
    self.set_attr('dimension_row', dimension_row)
    self.set_attr('dimension_col', dimension_col)
    self.set_attr('n_features', n_features)
    self.set_attr('filter_row', filter_row)
    self.set_attr('filter_col', filter_col)
    self.set_attr('stack_size', stack_size)
    self.set_attr('pool_size', pool_size)
    self.set_attr('border_mode', border_mode)
    self.set_attr('ignore_border', ignore_border)

    n_in = sum([s.attrs['n_out'] for s in self.sources])
    assert n_in == dimension_row * dimension_col * stack_size

    # our CRNN input is 3D tensor that consists of (time, batch, dim)
    # however, the convolution function only accept 4D tensor which is (batch size, stack size, nb row, nb col)
    # therefore, we should convert our input into 4D tensor
    input = T.concatenate([s.output for s in self.sources], axis=-1)  # (time, batch, input-dim = row * col * stack_size)
    input.name = 'conv_layer_input_concat'
    time = input.shape[0]
    batch = input.shape[1]
    input2 = input.reshape((time * batch, dimension_row, dimension_col, stack_size))  # (time * batch, row, col, stack_size)
    self.input = input2.dimshuffle(0, 3, 1, 2)  # (batch, stack_size, row, col)
    self.input.name = 'conv_layer_input_final'

    # filter shape is tuple/list of length 4 which is (nb filters, stack size, filter row, filter col)
    self.filter_shape = (n_features, stack_size, filter_row, filter_col)

    # weight parameter
    self.W = self.add_param(self._create_weights(filter_shape=self.filter_shape, pool_size=pool_size))
    # bias parameter
    self.b = self.add_param(self._create_bias(n_features=n_features))

    # convolution function
    if border_mode == 'same':
      new_filter_size = self.W.shape[2]-1
      self.conv_out = conv.conv2d(
        input=self.input,
        filters=self.W,
        filter_shape=self.filter_shape,
        border_mode='full'
      )[:,:,new_filter_size:dimension_row+new_filter_size,new_filter_size:dimension_col+new_filter_size]
    else:
      self.conv_out = conv.conv2d(
        input=self.input,
        filters=self.W,
        filter_shape=self.filter_shape,
        border_mode=border_mode
      )
    self.conv_out.name = 'conv_layer_conv_out'

    # max pooling function
    self.pooled_out = downsample.max_pool_2d(
      input=self.conv_out,
      ds=pool_size,
      ignore_border=ignore_border
    )
    self.pooled_out.name = 'conv_layer_pooled_out'

    # calculate the convolution output which returns (batch, nb filters, nb row, nb col)
    output = elu(self.pooled_out + self.b.dimshuffle('x', 0, 'x', 'x'))  # (time*batch, filter, out-row, out-col)
    output.name = 'conv_layer_output_plus_bias'

    # our CRNN only accept 3D tensor (time, batch, dim)
    # so, we have to convert the output back to 3D tensor
    output2 = output.dimshuffle(0, 2, 3, 1)  # (time*batch, out-row, out-col, filter)
    self.output = output2.reshape((time, batch, output2.shape[1] * output2.shape[2] * output2.shape[3]))  # (time, batch, out-dim)
    self.make_output(self.output)

  # function for calculating the weight parameter of this class
  def _create_weights(self, filter_shape, pool_size):
    rng = numpy.random.RandomState(23455)
    fan_in = numpy.prod(filter_shape[1:])  # stack_size * filter_row * filter_col
    fan_out = (filter_shape[0] * numpy.prod(filter_shape[2:]) / numpy.prod(pool_size))  # (n_features * (filter_row * filter_col)) / (pool_size[0] * pool_size[1])

    W_bound = numpy.sqrt(6. / (fan_in + fan_out))
    return self.shared(
      numpy.asarray(
        rng.uniform(low=-W_bound, high=W_bound, size=filter_shape),
        dtype=theano.config.floatX
      ),
      borrow=True,
      name="W_conv"
    )

  # function for calculating the bias parameter of this class
  def _create_bias(self, n_features):
    return self.shared(
      numpy.zeros(
        (n_features,),
        dtype=theano.config.floatX
      ),
      borrow=True,
      name="b_conv"
    )
############################################# END HERE ######################################################


def my_print(op, x):
  with open('w_conv.txt', 'a') as f:
    f.write(str(x))


################################################# NEW AUTOMATIC CONVOLUTIONAL LAYER #######################################################
class NewConv(_NoOpLayer):
  layer_class = "conv"

  """
    This is class for Convolution Neural Networks
    Get the reference from deeplearning.net/tutorial/lenet.html
  """

  def __init__( self, n_features, filter, d_row=1, pool_size=(2, 2), border_mode='valid',
                ignore_border=True, dropout=0.0, seeds=23455, **kwargs):

    """

    :param n_features: integer
        the number of feature map(s) / filter(S) that will be used for the filter shape

    :param filter: integer
        the number of row(s) or columns(s) from the filter shape
        this filter is the square, therefore we only need one parameter that represents row and column

    :param d_row: integer
        the number of row(s) from the input
        this has to be filled only for the first convolutional neural network layer
        the remaining layer will used the number of row from the previous layer

    :param pool_size: tuple of length 2
        Factor by which to downscale (vertical, horizontal)
        (default value is (2, 2))

    :param border_mode: string
        'valid'-- only apply filter to complete patches of the image. Generates
                  output of shape: (image_shape - filter_shape + 1)
        'full' -- zero-pads image to multiple of filter shape to generate output
                  of shape: (image_shape + filter_shape - 1)
        'same' -- the size of image will remain the same with the previous layer
        (default value is 'valid')

    :param ignore_border: boolean
        True  -- (5, 5) input with pool_size = (2, 2), will generate a (2, 2) output.
        False -- (5, 5) input with pool_size = (2, 2), will generate a (3, 3) output.

    """

    super(NewConv, self).__init__(**kwargs)

    n_sources = len(self.sources)   # calculate how many input
    is_conv_layer = all(s.layer_class in ('conv','frac_conv') for s in self.sources)  # check whether all inputs are conv layers

    # check whether the input is conv layer
    if is_conv_layer:
      d_row = self.sources[0].attrs['d_row']  # set number of input row from the previous conv layer
      stack_size = self.sources[0].attrs['n_features']  # set stack_size from the number of previous layer feature maps
      dimension = self.sources[0].attrs['n_out']/stack_size   # calculate the input dimension

      # check whether number of inputs are more than 1 for concatenating the inputs
      if n_sources != 1:
        # check the spatial dimension of all inputs
        assert all((s.attrs['n_out']/s.attrs['n_features']) == (self.sources[0].attrs['n_out']/self.sources[0].attrs['n_features']) for s in self.sources), 'Sorry, the spatial dimension of all inputs have to be the same'
        stack_size = sum([s.attrs['n_features'] for s in self.sources])   # set the stack_size from concatenating the input feature maps
    else:   # input is not conv layer
      stack_size = 1  # set stack_size of first conv layer as channel of the image (grayscale image)
      dimension = self.sources[0].attrs['n_out']  # set the dimension of input

      # whether number of inputs are more than 1 for concatenating the inputs
      if n_sources != 1:
        # check the number of layer unit
        assert all(s.attrs['n_out'] == self.sources[0].attrs['n_out'] for s in self.sources), 'Sorry, the units of all inputs have to be the same'
        dimension = sum([s.attrs['n_out'] for s in self.sources])   # set the dimension by concatenating the number of output from input

    # calculating the number of input columns
    d_col = dimension/d_row

    # number of output dimension validation based on the border_mode
    if border_mode == 'valid':
      d_row_new = (d_row - filter + 1)/pool_size[0]
      d_col_new = (d_col - filter + 1)/pool_size[1]
    elif border_mode == 'full':
      d_row_new = (d_row + filter - 1)/pool_size[0]
      d_col_new = (d_col + filter - 1)/pool_size[1]
    elif border_mode == 'same':
      d_row_new = d_row/pool_size[0]
      d_col_new = d_col/pool_size[1]
    else:
      assert False, 'invalid border_mode %r' % border_mode
    n_out = (d_row_new * d_col_new) * n_features

    # set all attributes of this class
    self.set_attr('n_features', n_features)
    self.set_attr('filter', filter)
    self.set_attr('pool_size', pool_size)
    self.set_attr('border_mode', border_mode)
    self.set_attr('ignore_border', ignore_border)
    self.set_attr('d_row', d_row_new)   # number of output row
    self.set_attr('n_out', n_out)   # number of output dimension
    self.set_attr('dropout', dropout)
    self.set_attr('seeds', seeds)

    # our CRNN input is 3D tensor that consists of (time, batch, dim)
    # however, the convolution function only accept 4D tensor which is (batch size, stack size, nb row, nb col)
    # therefore, we should convert our input into 4D tensor
    if n_sources != 1:
      if is_conv_layer:
        input = T.concatenate([s.tempOutput for s in self.sources], axis=3)   # (time, batch, input-dim = row * col, stack_size)
        #input = tempInput.reshape((tempInput.shape[0], tempInput.shape[1], tempInput.shape[2] * tempInput.shape[3])) # (time, batch, input-dim = row * col * stack_size)
      else:
        input = T.concatenate([s.output for s in self.sources], axis=2)  # (time, batch, input-dim = row * col * stack_size)
    else:
      input = self.sources[0].output  # (time, batch, input-dim = row * col * stack_size)

    input.name = 'conv_layer_input_concat'
    time = input.shape[0]
    batch = input.shape[1]
    input2 = input.reshape((time * batch, d_row, d_col, stack_size))  # (time * batch, row, col, stack_size)
    self.input = input2.dimshuffle(0, 3, 1, 2)  # (batch, stack_size, row, col)
    self.input.name = 'conv_layer_input_final'

    # filter shape is tuple/list of length 4 which is (nb filters, stack size, filter row, filter col)
    self.filter_shape = (n_features, stack_size, filter, filter)

    # weight parameter
    self.W = self.add_param(self._create_weights(filter_shape=self.filter_shape, pool_size=pool_size, seeds=seeds))
    #self.W = theano.printing.Print(global_fn=my_print)(self.W)

    # bias parameter
    self.b = self.add_param(self._create_bias(n_features=n_features))


    if dropout > 0.0:
      assert dropout < 1.0, 'Dropout have to be less than 1.0'
      mass = T.constant(1.0 / (1.0 - dropout), dtype='float32')
      srng = RandomStreams(self.rng.randint(1234) + 1)

      if self.train_flag:
        self.input = self.input * T.cast(srng.binomial(n=1, p=1 - dropout, size=self.input.shape), theano.config.floatX)
      else:
        self.input = self.input * mass


    # when convolutional layer 1x1, it gave the same size even full or valid border mode
    if filter == 1:
      border_mode = 'valid'

    # convolutional function
    # when border mode = same, remove width and height from beginning and last based on the filter size
    if border_mode == 'same':
      new_filter_size = (self.W.shape[2]-1)/2
      self.conv_out = conv.conv2d(
        input=self.input,
        filters=self.W,
        border_mode='full'
      )[:,:,new_filter_size:-new_filter_size,new_filter_size:-new_filter_size]
    else:
      self.conv_out = conv.conv2d(
        input=self.input,
        filters=self.W,
        border_mode=border_mode
      )
    self.conv_out.name = 'conv_layer_conv_out'

    # max pooling function
    self.pooled_out = downsample.max_pool_2d(
      input=self.conv_out,
      ds=pool_size,
      ignore_border=ignore_border
    )
    self.pooled_out.name = 'conv_layer_pooled_out'

    # calculate the convolution output which returns (batch, nb filters, nb row, nb col)
    output = T.tanh(self.pooled_out + self.b.dimshuffle('x', 0, 'x', 'x'))  # (time*batch, filter, out-row, out-col)
    output.name = 'conv_layer_output_plus_bias'

    # our CRNN only accept 3D tensor (time, batch, dim)
    # so, we have to convert the output back to 3D tensor
    output2 = output.dimshuffle(0, 2, 3, 1)  # (time*batch, out-row, out-col, filter)
    self.output = output2.reshape((time, batch, output2.shape[1] * output2.shape[2] * output2.shape[3]))  # (time, batch, out-dim)
    self.tempOutput = output2.reshape((time, batch, output2.shape[1] * output2.shape[2], output2.shape[3]))
    self.make_output(self.output)


  # function for calculating the weight parameter of this class
  def _create_weights(self, filter_shape, pool_size, seeds):
    rng = numpy.random.RandomState(seeds)
    fan_in = numpy.prod(filter_shape[1:])  # stack_size * filter_row * filter_col
    fan_out = (filter_shape[0] * numpy.prod(filter_shape[2:]) / numpy.prod(pool_size))  # (n_features * (filter_row * filter_col)) / (pool_size[0] * pool_size[1])

    W_bound = numpy.sqrt(6. / (fan_in + fan_out))
    return self.shared(
      numpy.asarray(
        rng.uniform(low=-W_bound, high=W_bound, size=filter_shape),
        dtype=theano.config.floatX
      ),
      borrow=True,
      name="W_conv"
    )

  # function for calculating the bias parameter of this class
  def _create_bias(self, n_features):
    return self.shared(
      numpy.zeros(
        (n_features,),
        dtype=theano.config.floatX
      ),
      borrow=True,
      name="b_conv"
    )

################################################# NEW WITH FRACTIONAL MAX POOLING #######################################################
class ConvFMP(_NoOpLayer):
  layer_class = "frac_conv"

  """
    This is class for Convolution Neural Networks
    Get the reference from deeplearning.net/tutorial/lenet.html
  """

  def __init__(self, n_features, filter, factor, d_row=1, border_mode='valid', **kwargs):

    """

    :param n_features: integer
        the number of feature map(s) / filter(S) that will be used for the filter shape

    :param filter: integer
        the number of row(s) or columns(s) from the filter shape
        this filter is the square, therefore we only need one parameter that represents row and column

    :param d_row: integer
        the number of row(s) from the input
        this has to be filled only for the first convolutional neural network layer
        the remaining layer will used the number of row from the previous layer

    :param factor: factor of fractional max pooling e.g. sqrt(2)

    :param border_mode: string
        'valid'-- only apply filter to complete patches of the image. Generates
                  output of shape: (image_shape - filter_shape + 1)
        'full' -- zero-pads image to multiple of filter shape to generate output
                  of shape: (image_shape + filter_shape - 1)
        'same' -- the size of image will remain the same with the previous layer
        (default value is 'valid')

    """

    super(ConvFMP, self).__init__(**kwargs)

    n_sources = len(self.sources)   # calculate how many input
    is_conv_layer = all(s.layer_class in ('conv','frac_conv') for s in self.sources)  # check whether all inputs are conv layers

    # check whether the input is conv layer
    if is_conv_layer:
      d_row = self.sources[0].attrs['d_row']  # set number of input row from the previous conv layer
      stack_size = self.sources[0].attrs['n_features']  # set stack_size from the number of previous layer feature maps
      dimension = self.sources[0].attrs['n_out']/stack_size   # calculate the input dimension

      # check whether number of inputs are more than 1 for concatenating the inputs
      if n_sources != 1:
        # check the spatial dimension of all inputs
        assert all((s.attrs['n_out']/s.attrs['n_features']) == (self.sources[0].attrs['n_out']/self.sources[0].attrs['n_features']) for s in self.sources), 'Sorry, the spatial dimension of all inputs have to be the same'
        stack_size = sum([s.attrs['n_features'] for s in self.sources])   # set the stack_size from concatenating the input feature maps
    else:   # input is not conv layer
      stack_size = 1  # set stack_size of first conv layer as channel of the image (grayscale image)
      dimension = self.sources[0].attrs['n_out']  # set the dimension of input

      # whether number of inputs are more than 1 for concatenating the inputs
      if n_sources != 1:
        # check the number of layer unit
        assert all(s.attrs['n_out'] == self.sources[0].attrs['n_out'] for s in self.sources), 'Sorry, the units of all inputs have to be the same'
        dimension = sum([s.attrs['n_out'] for s in self.sources])   # set the dimension by concatenating the number of output from inputself.b

    # calculating the number of input columns
    d_col = dimension/d_row

    # number of output dimension validation based on the border_mode
    if border_mode == 'valid':
      d_row_new = int(ceil((d_row - filter + 1)/factor))
      d_col_new = int(ceil((d_col - filter + 1)/factor))
    elif border_mode == 'full':
      d_row_new = int(ceil((d_row + filter - 1)/factor))
      d_col_new = int(ceil((d_col + filter - 1)/factor))
    elif border_mode == 'same':
      d_row_new = int(ceil(d_row/factor))
      d_col_new = int(ceil(d_col/factor))
    else:
      assert False, 'invalid border_mode %r' % border_mode
    n_out = (d_row_new * d_col_new) * n_features

    # set all attributes of this class
    self.set_attr('n_features', n_features)
    self.set_attr('filter', filter)
    self.set_attr('factor', factor)
    self.set_attr('border_mode', border_mode)
    self.set_attr('d_row', d_row_new)   # number of output row
    self.set_attr('n_out', n_out)   # number of output dimension

    # our CRNN input is 3D tensor that consists of (time, batch, dim)
    # however, the convolution function only accept 4D tensor which is (batch size, stack size, nb row, nb col)
    # therefore, we should convert our input into 4D tensor
    if n_sources != 1:
      if is_conv_layer:
        input = T.concatenate([s.tempOutput for s in self.sources], axis=3)   # (time, batch, input-dim = row * col, stack_size)
        #input = tempInput.reshape((tempInput.shape[0], tempInput.shape[1], tempInput.shape[2] * tempInput.shape[3])) # (time, batch, input-dim = row * col * stack_size)
      else:
        input = T.concatenate([s.output for s in self.sources], axis=2)  # (time, batch, input-dim = row * col * stack_size)
    else:
      input = self.sources[0].output  # (time, batch, input-dim = row * col * stack_size)

    input.name = 'conv_layer_input_concat'
    time = input.shape[0]
    batch = input.shape[1]
    input2 = input.reshape((time * batch, d_row, d_col, stack_size))  # (time * batch, row, col, stack_size)
    self.input = input2.dimshuffle(0, 3, 1, 2)  # (batch, stack_size, row, col)
    self.input.name = 'conv_layer_input_final'

    # filter shape is tuple/list of length 4 which is (nb filters, stack size, filter row, filter col)
    self.filter_shape = (n_features, stack_size, filter, filter)

    # weight parameter
    self.W = self.add_param(self._create_weights(filter_shape=self.filter_shape, pool_size=(factor,factor)))
    # bias parameter
    self.b = self.add_param(self._create_bias(n_features=n_features))

    # when convolutional layer 1x1, it gave the same size even full or valid border mode
    if filter == 1:
      border_mode = 'valid'

    # convolutional function
    # when border mode = same, remove width and height from beginning and last based on the filter size
    if border_mode == 'same':
      new_filter_size = (self.W.shape[2]-1)/2
      self.conv_out = conv.conv2d(
        input=self.input,
        filters=self.W,
        border_mode='full'
      )[:,:,new_filter_size:-new_filter_size,new_filter_size:-new_filter_size]
    else:
      self.conv_out = conv.conv2d(
        input=self.input,
        filters=self.W,
        border_mode=border_mode
      )
    self.conv_out.name = 'conv_layer_conv_out'

    # max pooling function

    #self.pooled_out = downsample.max_pool_2d(
    #  input=self.conv_out,
    #  ds=pool_size,
    #  ignore_border=ignore_border
    #)

    height = self.conv_out.shape[2]
    width = self.conv_out.shape[3]
    batch2 = self.conv_out.shape[0]
    X = self.conv_out.dimshuffle(2, 3, 0, 1)
    sizes = T.zeros((batch2, 2))
    sizes = T.set_subtensor(sizes[:, 0], height)
    sizes = T.set_subtensor(sizes[:, 1], width)

    self.pooled_out, _ = fmp(X, sizes, factor)

    self.pooled_out.name = 'conv_layer_pooled_out'

    # calculate the convolution output which returns (batch, nb filters, nb row, nb col)
    #TODO make activation function configurable
    output = T.tanh(self.pooled_out + self.b.dimshuffle('x', 'x', 'x', 0))  # (time*batch, filter, out-row, out-col)
    #output = T.nnet.relu(self.pooled_out + self.b.dimshuffle('x', 'x', 'x', 0))  # (time*batch, filter, out-row, out-col)
    output.name = 'conv_layer_output_plus_bias'

    # our CRNN only accept 3D tensor (time, batch, dim)
    # so, we have to convert the output back to 3D tensor
    output2 = output.dimshuffle(2, 0, 1, 3)  # (time*batch, out-row, out-col, filter)
    self.output = output2.reshape((time, batch, output2.shape[1] * output2.shape[2] * output2.shape[3]))  # (time, batch, out-dim)
    self.tempOutput = output2.reshape((time, batch, output2.shape[1] * output2.shape[2], output2.shape[3]))
    self.make_output(self.output)


  # function for calculating the weight parameter of this class
  def _create_weights(self, filter_shape, pool_size):
    rng = numpy.random.RandomState(23455)
    fan_in = numpy.prod(filter_shape[1:])  # stack_size * filter_row * filter_col
    fan_out = (filter_shape[0] * numpy.prod(filter_shape[2:]) / numpy.prod(pool_size))  # (n_features * (filter_row * filter_col)) / (pool_size[0] * pool_size[1])

    W_bound = numpy.sqrt(6. / (fan_in + fan_out))
    return self.shared(
      numpy.asarray(
        rng.uniform(low=-W_bound, high=W_bound, size=filter_shape),
        dtype=theano.config.floatX
      ),
      borrow=True,
      name="W_conv"
    )

  # function for calculating the bias parameter of this class
  def _create_bias(self, n_features):
    return self.shared(
      numpy.zeros(
        (n_features,),
        dtype=theano.config.floatX
      ),
      borrow=True,
      name="b_conv"
    )


class TorchLayer(_NoOpLayer):
  recurrent = True  # who knows
  layer_class = "torch"

  def __init__(self, n_out, lua_fw_func, lua_bw_func, params, lua_file=None, **kwargs):
    super(TorchLayer, self).__init__(**kwargs)
    self.set_attr("n_out", n_out)
    if isinstance(params, (str, unicode)):
      params = json.loads(params)
    self.set_attr("params", params)
    assert isinstance(params, (tuple, list))  # list[param-init-dict]

    args = []
    args_info = []  # dict with ndim, shape, n_in

    for s, m in zip(self.sources, self.masks):
      arg_info = {"ndim": s.output.ndim, "n_out": s.attrs['n_out'], "type": "input_source"}
      args_info += [arg_info]
      arg_info["shape"] = [None] * s.output.ndim
      if not s.attrs['sparse']:
        arg_info["shape"][-1] = s.attrs['n_out']
      if s.attrs['sparse'] or m is None:
        args += [s.output]
      else:
        args += [self.mass * m * s.output]

    for param_init_dict in params:
      assert isinstance(param_init_dict, dict)
      assert "name" in param_init_dict
      param_init_dict = param_init_dict.copy()
      param_init_dict["name"] += "_%s" % self.name
      func_name = param_init_dict.pop("class", "create_random_uniform_weights")
      func = getattr(self, func_name)
      p = func(**param_init_dict)
      assert isinstance(p, theano.compile.SharedVariable)
      p = self.add_param(p)
      p_shape = p.get_value(borrow=True, return_internal_type=True).shape
      p_ndim = len(p_shape)
      args += [p]
      args_info += [{"ndim": p_ndim, "shape": tuple(p_shape), "type": "input_param"}]

    args += [self.index]
    args_info += [{"ndim": 2, "shape": (None, None), "gradient": "disconnected", "type": "input_index"}]

    from TorchWrapper import TorchWrapperOp
    op = TorchWrapperOp(
      name=self.name,
      in_info=args_info,
      # Hardcoded output shape for now, only feature dim can be configured.
      out_info=[{"n_out": n_out, "ndim": 3, "shape": ((0, 0), (0, 1), n_out),
                 "dtype": "float32", "type": "output"}],
      lua_file=lua_file, lua_fw_func=lua_fw_func, lua_bw_func=lua_bw_func)
    self.output = op(*args)<|MERGE_RESOLUTION|>--- conflicted
+++ resolved
@@ -1374,33 +1374,28 @@
     self.set_attr('use_real', use_real)
     self.set_attr('oracle', oracle)
     self.set_attr('filter', filter)
+    self.set_attr('n_features', n_features)
     nT = kwargs['sources'][0].output.shape[0]
     attention = T.zeros((self.index.shape[0], self.index.shape[1], nT), 'float32')
     for src in kwargs['sources']:
       for att in src.attention:
         attention += att
-    l = 6. / (filter[0]*filter[1])
+    l = numpy.sqrt(6. / (filter[0]*filter[1]))
     values = numpy.asarray(self.rng.uniform(low=-l, high=l, size=(n_features, 1, filter[0], filter[1])), dtype=theano.config.floatX)
     F = self.add_param(self.shared(value=values, name="F"))
-<<<<<<< HEAD
-    conv = T.nnet.conv2d(border_mode='full',
-                        input=attention.dimshuffle(1,'x',2,0), # B1TN
-                        filters=F).dimshuffle(3,0,2,1)[filter[1]/2:-filter[1]/2+1,:,filter[0]/2:-filter[0]/2+1]
-    halting = T.exp(T.max(conv.reshape(attention.shape),axis=2)) # NB
-    halting = T.extra_ops.cumsum(halting, axis=0)
-=======
     halting = T.nnet.conv2d(border_mode='full',
                            input=attention.dimshuffle(1,'x',2,0), # B1TN
                            filters=F).dimshuffle(3,0,2,1)[filter[1]/2:-filter[1]/2+1,:,filter[0]/2:-filter[0]/2+1] # NBTF
     if n_features > 1:
       W_f = self.add_param(self.create_forward_weights(n_features,1,'W_f'))
       halting = T.dot(halting, W_f)
-    halting = T.exp(T.max(halting,axis=2).reshape(self.index.shape)) # NB
-    halting = halting.reshape(attention.shape)
->>>>>>> b8d2444d
+    halting = T.exp(T.max(halting.reshape(attention.shape),axis=2)) # NB
+    halting = T.extra_ops.cumsum(halting, axis=0)
     halting = halting / T.sum(halting,axis=0,keepdims=True)
     hyp = T.sum(halting * T.arange(halting.shape[0],dtype='float32').dimshuffle(0,'x').repeat(halting.shape[1],axis=1),axis=0)
     real = T.sum(T.cast(kwargs['index'], 'float32'), axis=0)
+    real = theano.printing.Print("real")(real)
+    hyp = theano.printing.Print("hyp")(hyp)
     x_in, n_in = concat_sources(self.sources)
     self.cost_val = T.sum((hyp - real)**2)
     if self.train_flag or oracle:
