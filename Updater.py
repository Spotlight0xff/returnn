--- conflicted
+++ resolved
@@ -194,133 +194,6 @@
       #if self.momentum > 0:
       #  upd[p] += self.momentum * self.deltas[param]
       if self.adasecant:
-<<<<<<< HEAD
-        grads = OrderedDict({p: self.net_train_param_deltas[target][p] / (self.net_train_param_deltas[target][p].norm(2) + eps) for p in self.net_train_param_deltas[target].keys()})
-        #grads = OrderedDict({p: self.net_train_param_deltas[target][p] for p in self.net_train_param_deltas[target].keys()})
-        step = self.var(0, "adasecant_step")
-      else:
-        grads = self.net_train_param_deltas[target]
-      for param in grads.keys():
-        deltas = T.switch(T.or_(T.isinf(grads[param]), T.isnan(grads[param])), 0, grads[param])
-        #print param, param.get_value().shape, numpy.prod(param.get_value().shape)
-        if self.gradient_clip > 0:
-          # Note that there is also theano.gradient.grad_clip, which would clip it already
-          # at the backprop step and which would affect also other dependent gradients.
-          # However, this is simpler for now.
-          # Also note that this is yet without the learning rate factor -
-          # this might be different to other gradient clipping implementations.
-          deltas = T.clip(deltas, -self.gradient_clip, self.gradient_clip)
-        #if self.momentum > 0:
-        #  upd[p] += self.momentum * self.deltas[target][param]
-        if self.adasecant:
-          # https://github.com/caglar/adasecant_wshp_paper/blob/master/adasecant/codes/learning_rule.py
-          self.use_adagrad = False
-          self.use_adadelta = False #True #True
-          self.skip_nan_inf = True
-          self.start_var_reduction = -1
-          self.use_corrected_grad = True  #True
-          self.decay = 0.9 #0.95
-          ### default
-          self.delta_clip = 25.0
-          self.outlier_detection = True # True #True
-          self.gamma_clip = None #1.8
-          ### aggressive
-          #self.delta_clip = None
-          #self.outlier_detection = False
-          #self.gamma_clip = None
-          ### conservative
-          #self.delta_clip = 50.0 #None
-          #self.outlier_detection = True #False
-          #self.gamma_clip = 1.8 #None #1.8
-
-          if self.skip_nan_inf:
-            #If norm of the gradients of a parameter is inf or nan don't update that parameter
-            #That might be useful for RNNs.
-            grads[param] = T.switch(T.or_(T.isinf(grads[param]), T.isnan(grads[param])), 0, grads[param])
-
-          grads[param] = T.unbroadcast(grads[param], -1)
-
-          #print param, param.get_value().shape, numpy.prod(param.get_value().shape)
-
-          grads[param].name = "grad_%s" % param.name
-          mean_grad = self.var(param.get_value() * 0. + eps, name="mean_grad_%s" % param.name, broadcastable=param.broadcastable)
-          slow_constant = 2.1
-          #mean_corrected_grad = self.var(param.get_value() * 0 + eps, name="mean_corrected_grad_%s" % param.name)
-          if self.use_adagrad:
-            # sum_square_grad := \sum_i g_i^2
-            sum_square_grad = self.var(param.get_value(borrow=True) * 0., name="sum_square_grad_%s" % param.name, broadcastable=param.broadcastable)
-          if self.use_adadelta:
-            eg2 = self.var(param.get_value(borrow=True) * 0., name= "eg2_%s" % param.name, broadcastable=param.broadcastable)
-            edx2 = self.var(param.get_value(borrow=True) * 0., name= "edx2_%s" % param.name, broadcastable=param.broadcastable)
-            #dx = self.var(param.get_value(borrow=True) * 0., name= "dx_%s" % param.name)
-          taus_x_t = self.var((numpy.ones_like(param.get_value()) + eps) * slow_constant,
-                             name="taus_x_t_" + param.name, broadcastable=param.broadcastable)
-          self.taus_x_t = taus_x_t
-
-          #Variance reduction parameters
-          #Numerator of the gamma:
-          gamma_nume_sqr = self.var(numpy.zeros_like(param.get_value()) + eps,
-                                    name="gamma_nume_sqr_" + param.name, broadcastable=param.broadcastable)
-
-          #Denominator of the gamma:
-          gamma_deno_sqr = self.var(numpy.zeros_like(param.get_value()) + eps,
-                                    name="gamma_deno_sqr_" + param.name, broadcastable=param.broadcastable)
-
-          #For the covariance parameter := E[\gamma \alpha]_{t-1}
-          cov_num_t = self.var(numpy.zeros_like(param.get_value()) + eps,
-                               name="cov_num_t_" + param.name, broadcastable=param.broadcastable)
-
-          # mean_squared_grad := E[g^2]_{t-1}
-          mean_square_grad = self.var(numpy.zeros_like(param.get_value()) + eps,
-                                      name="msg_" + param.name, broadcastable=param.broadcastable)
-
-          # mean_square_dx := E[(\Delta x)^2]_{t-1}
-          mean_square_dx = self.var(value = param.get_value() * 0., name="msd_" + param.name, broadcastable=param.broadcastable)
-          if self.use_corrected_grad:
-              old_grad = self.var(value = param.get_value() * 0. + eps, broadcastable=param.broadcastable)
-
-          #The uncorrected gradient of previous of the previous update:
-          old_plain_grad = self.var(param.get_value() * 0 + eps, broadcastable=param.broadcastable)
-          mean_curvature = self.var(param.get_value() * 0 + eps, broadcastable=param.broadcastable)
-          mean_curvature_sqr = self.var(param.get_value() * 0 + eps, broadcastable=param.broadcastable)
-
-          # Initialize the E[\Delta]_{t-1}
-          mean_dx = self.var(param.get_value() * 0., broadcastable=param.broadcastable)
-
-          # Block-wise normalize the gradient:
-          norm_grad = grads[param]
-
-          #For the first time-step, assume that delta_x_t := norm_grad
-          cond = T.eq(step, 0)
-          msdx = cond * norm_grad**2 + (1 - cond) * mean_square_dx
-          mdx = cond * norm_grad + (1 - cond) * mean_dx
-
-          """
-          Compute the new updated values.
-          """
-          # E[g_i^2]_t
-          new_mean_squared_grad = (
-              mean_square_grad * (self.decay)  +
-              T.sqr(norm_grad) * (1 - self.decay)
-          )
-          new_mean_squared_grad.name = "msg_" + param.name
-          # E[g_i]_t
-          new_mean_grad = (
-              mean_grad * (self.decay) +
-              norm_grad * (1 - self.decay)
-          )
-          new_mean_grad.name = "nmg_" + param.name
-
-          mg = new_mean_grad
-          mgsq = new_mean_squared_grad
-
-          # Keep the rms for numerator and denominator of gamma.
-          new_gamma_nume_sqr = (
-              gamma_nume_sqr * (1 - 1 / taus_x_t) +
-              T.sqr((norm_grad - old_grad) * (old_grad - mg)) / taus_x_t
-          )
-          new_gamma_nume_sqr.name = "ngammasqr_num_" + param.name
-=======
         # https://github.com/caglar/adasecant_wshp_paper/blob/master/adasecant/codes/learning_rule.py
         self.use_adagrad = False
         self.use_adadelta = False #True #True
@@ -347,7 +220,6 @@
           grads[param] = T.switch(T.or_(T.isinf(grads[param]), T.isnan(grads[param])), 0, grads[param])
 
         grads[param] = T.unbroadcast(grads[param], -1)
->>>>>>> 88f21648
 
         #print param, param.get_value().shape, numpy.prod(param.get_value().shape)
 
